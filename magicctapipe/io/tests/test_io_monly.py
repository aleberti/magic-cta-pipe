--- conflicted
+++ resolved
@@ -84,11 +84,7 @@
     events = load_train_data_files(str(p_stereo_monly[0]))
     assert list(events.keys()) == ["M1_M2"]
     data = events["M1_M2"]
-<<<<<<< HEAD
     assert np.all(data["combo_type"] == 3)
-=======
-    assert np.all(data["combo_type"] == 0)  # TODO: change in next PR
->>>>>>> 9b8776e4
     assert "off_axis" in data.columns
     assert "true_event_class" not in data.columns
 
@@ -101,11 +97,7 @@
     events = load_train_data_files(str(gamma_stereo_monly[0]))
     assert list(events.keys()) == ["M1_M2"]
     data = events["M1_M2"]
-<<<<<<< HEAD
     assert np.all(data["combo_type"] == 3)
-=======
-    assert np.all(data["combo_type"] == 0)  # TODO: change in next PR
->>>>>>> 9b8776e4
     assert "off_axis" in data.columns
     assert "true_event_class" not in data.columns
 
@@ -223,11 +215,7 @@
             str(file), "width>0", "magic_only", "simple"
         )
 
-<<<<<<< HEAD
         assert np.all(data_m["combo_type"] == 3)
-=======
-        assert np.all(data_m["combo_type"] == 0)  # TODO: change in next PR
->>>>>>> 9b8776e4
 
 
 def test_load_mc_dl2_data_file_exc(p_dl2_monly, gamma_dl2_monly):
@@ -449,11 +437,7 @@
 
         data_m, _, _ = load_dl2_data_file(str(file), "width>0", "magic_only", "simple")
 
-<<<<<<< HEAD
         assert np.all(data_m["combo_type"] == 3)
-=======
-        assert np.all(data_m["combo_type"] == 0)  # TODO: change in next PR
->>>>>>> 9b8776e4
 
 
 def test_load_dl2_data_file_exc(real_dl2_monly):
