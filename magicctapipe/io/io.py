--- conflicted
+++ resolved
@@ -60,11 +60,7 @@
 
 # The upper limit of the trigger time differences of consecutive events,
 # used when calculating the ON time and dead time correction factor
-<<<<<<< HEAD
-TIME_DIFF_UPLIM = 1. * u.s
-=======
 TIME_DIFF_UPLIM = 1.0 * u.s
->>>>>>> 1f27c608
 
 # The LST-1 and MAGIC readout dead times
 DEAD_TIME_LST = 7.6 * u.us
