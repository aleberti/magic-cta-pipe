import numpy as np
<<<<<<< HEAD
from ctapipe.image import (
    apply_time_delta_cleaning,
    number_of_islands,
    tailcuts_clean,
)
=======
from ctapipe.image import apply_time_delta_cleaning, number_of_islands, tailcuts_clean
>>>>>>> 6baba4fb
from ctapipe.instrument import CameraGeometry
from lstchain.image.cleaning import apply_dynamic_cleaning
from lstchain.image.modifier import (
    add_noise_in_pixels,
    random_psf_smearer,
    set_numba_seed,
)

<<<<<<< HEAD
__all__ = ["calibrate"]
=======
from .cleaning import MAGICClean
>>>>>>> 6baba4fb

__all__ = ["calibrate"]

<<<<<<< HEAD
=======

>>>>>>> 6baba4fb
def calibrate(
    event,
    tel_id,
    config,
    calibrator,
    is_lst,
    obs_id=None,
    camera_geoms=None,
    magic_clean=None,
):
    """
    This function calibrates the camera image for a single event of a telescope

    Parameters
    ----------
<<<<<<< HEAD
    event: event
        From an EventSource
    tel_id: int
        Telescope ID
    config: dictionary
        Parameters for image extraction and calibration
    calibrator: CameraCalibrator (ctapipe.calib)
=======
    event : ctapipe.containers.ArrayEventContainer
        From an EventSource
    tel_id : int
        Telescope ID
    config : dict
        Parameters for image extraction and calibration
    calibrator : ctapipe.calib.CameraCalibrator
>>>>>>> 6baba4fb
        ctapipe object needed to calibrate the camera
    is_lst : bool
        Whether the telescope is a LST
<<<<<<< HEAD
    obs_id: int
        Observation ID. Unsed in case of LST telescope
    camera_geoms: telescope.camera.geometry
        Camera geometry. Used in case of LST telescope
    magic_clean: dictionary (1 entry per MAGIC telescope)
        Each entry is a MAGICClean object using the telescope camera geometry. Used in case of MAGIC telescope

=======
    obs_id : int, optional
        Observation ID. Unused in case of LST telescope, by default None
    camera_geoms : ctapipe.instrument.camera.geometry.CameraGeometry, optional
        Camera geometry. Used in case of LST telescope, by default None
    magic_clean : dict, optional
        Each entry is a MAGICClean object using the telescope camera geometry.
        Used in case of MAGIC telescope, by default None
>>>>>>> 6baba4fb

    Returns
    -------
    tuple
        Mask of the pixels selected by the cleaning,
        array of number of p.e. in the camera pixels,
        array of the signal peak time in the camera pixels

    """
<<<<<<< HEAD
    if (not is_lst) and (magic_clean == None):
        raise ValueError(
            "Check the provided parameters and the telescope type; MAGIC calibration not possible if magic_clean not provided"
        )
    if (is_lst) and (obs_id == None):
        raise ValueError(
            "Check the provided parameters and the telescope type; LST calibration not possible if obs_id not provided"
        )
    if (is_lst) and (camera_geoms == None):
=======
    if (not is_lst) and (magic_clean is None):
        raise ValueError(
            "Check the provided parameters and the telescope type; MAGIC calibration not possible if magic_clean not provided"
        )
    if (is_lst) and (obs_id is None):
        raise ValueError(
            "Check the provided parameters and the telescope type; LST calibration not possible if obs_id not provided"
        )
    if (is_lst) and (camera_geoms is None):
>>>>>>> 6baba4fb
        raise ValueError(
            "Check the provided parameters and the telescope type; LST calibration not possible if gamera_geoms not provided"
        )
    if (not is_lst) and (type(magic_clean[tel_id]) != MAGICClean):
        raise ValueError(
            "Check the provided magic_clean parameter; MAGIC calibration not possible if magic_clean not a dictionary of MAGICClean objects"
        )
    if (is_lst) and (type(camera_geoms[tel_id]) != CameraGeometry):
        raise ValueError(
            "Check the provided camera_geoms parameter; LST calibration not possible if camera_geoms not a dictionary of CameraGeometry objects"
        )

    calibrator._calibrate_dl0(event, tel_id)
    calibrator._calibrate_dl1(event, tel_id)

    image = event.dl1.tel[tel_id].image.astype(np.float64)
    peak_time = event.dl1.tel[tel_id].peak_time.astype(np.float64)

    if not is_lst:
        use_charge_correction = config["charge_correction"]["use"]

        if use_charge_correction:
            # Scale the charges by the correction factor
            image *= config["charge_correction"]["factor"]

        # Apply the image cleaning
        signal_pixels, image, peak_time = magic_clean[tel_id].clean_image(
            event_image=image, event_pulse_time=peak_time
        )

    else:
        increase_nsb = config["increase_nsb"].pop("use")
        increase_psf = config["increase_psf"]["use"]
        use_time_delta_cleaning = config["time_delta_cleaning"].pop("use")
        use_dynamic_cleaning = config["dynamic_cleaning"].pop("use")
        use_only_main_island = config["use_only_main_island"]

        if increase_nsb:
            rng = np.random.default_rng(obs_id)
            # Add extra noise in pixels
            image = add_noise_in_pixels(rng, image, **config["increase_nsb"])

        if increase_psf:
            set_numba_seed(obs_id)
            # Smear the image
            image = random_psf_smearer(
                image=image,
                fraction=config["increase_psf"]["fraction"],
                indices=camera_geoms[tel_id].neighbor_matrix_sparse.indices,
                indptr=camera_geoms[tel_id].neighbor_matrix_sparse.indptr,
            )

        # Apply the image cleaning
        signal_pixels = tailcuts_clean(
            camera_geoms[tel_id], image, **config["tailcuts_clean"]
        )

        if use_time_delta_cleaning:
            signal_pixels = apply_time_delta_cleaning(
                geom=camera_geoms[tel_id],
                mask=signal_pixels,
                arrival_times=peak_time,
                **config["time_delta_cleaning"],
            )

        if use_dynamic_cleaning:
            signal_pixels = apply_dynamic_cleaning(
                image, signal_pixels, **config["dynamic_cleaning"]
            )

        if use_only_main_island:
            _, island_labels = number_of_islands(camera_geoms[tel_id], signal_pixels)
            n_pixels_on_island = np.bincount(island_labels.astype(np.int64))

            # The first index means the pixels not surviving
            # the cleaning, so should not be considered
            n_pixels_on_island[0] = 0
            max_island_label = np.argmax(n_pixels_on_island)
            signal_pixels[island_labels != max_island_label] = False

        config["increase_nsb"]["use"] = increase_nsb
        config["time_delta_cleaning"]["use"] = use_time_delta_cleaning
        config["dynamic_cleaning"]["use"] = use_dynamic_cleaning

    return signal_pixels, image, peak_time<|MERGE_RESOLUTION|>--- conflicted
+++ resolved
@@ -1,13 +1,5 @@
 import numpy as np
-<<<<<<< HEAD
-from ctapipe.image import (
-    apply_time_delta_cleaning,
-    number_of_islands,
-    tailcuts_clean,
-)
-=======
 from ctapipe.image import apply_time_delta_cleaning, number_of_islands, tailcuts_clean
->>>>>>> 6baba4fb
 from ctapipe.instrument import CameraGeometry
 from lstchain.image.cleaning import apply_dynamic_cleaning
 from lstchain.image.modifier import (
@@ -16,18 +8,11 @@
     set_numba_seed,
 )
 
-<<<<<<< HEAD
-__all__ = ["calibrate"]
-=======
 from .cleaning import MAGICClean
->>>>>>> 6baba4fb
 
 __all__ = ["calibrate"]
 
-<<<<<<< HEAD
-=======
 
->>>>>>> 6baba4fb
 def calibrate(
     event,
     tel_id,
@@ -43,15 +28,6 @@
 
     Parameters
     ----------
-<<<<<<< HEAD
-    event: event
-        From an EventSource
-    tel_id: int
-        Telescope ID
-    config: dictionary
-        Parameters for image extraction and calibration
-    calibrator: CameraCalibrator (ctapipe.calib)
-=======
     event : ctapipe.containers.ArrayEventContainer
         From an EventSource
     tel_id : int
@@ -59,19 +35,9 @@
     config : dict
         Parameters for image extraction and calibration
     calibrator : ctapipe.calib.CameraCalibrator
->>>>>>> 6baba4fb
         ctapipe object needed to calibrate the camera
     is_lst : bool
         Whether the telescope is a LST
-<<<<<<< HEAD
-    obs_id: int
-        Observation ID. Unsed in case of LST telescope
-    camera_geoms: telescope.camera.geometry
-        Camera geometry. Used in case of LST telescope
-    magic_clean: dictionary (1 entry per MAGIC telescope)
-        Each entry is a MAGICClean object using the telescope camera geometry. Used in case of MAGIC telescope
-
-=======
     obs_id : int, optional
         Observation ID. Unused in case of LST telescope, by default None
     camera_geoms : ctapipe.instrument.camera.geometry.CameraGeometry, optional
@@ -79,7 +45,6 @@
     magic_clean : dict, optional
         Each entry is a MAGICClean object using the telescope camera geometry.
         Used in case of MAGIC telescope, by default None
->>>>>>> 6baba4fb
 
     Returns
     -------
@@ -89,17 +54,6 @@
         array of the signal peak time in the camera pixels
 
     """
-<<<<<<< HEAD
-    if (not is_lst) and (magic_clean == None):
-        raise ValueError(
-            "Check the provided parameters and the telescope type; MAGIC calibration not possible if magic_clean not provided"
-        )
-    if (is_lst) and (obs_id == None):
-        raise ValueError(
-            "Check the provided parameters and the telescope type; LST calibration not possible if obs_id not provided"
-        )
-    if (is_lst) and (camera_geoms == None):
-=======
     if (not is_lst) and (magic_clean is None):
         raise ValueError(
             "Check the provided parameters and the telescope type; MAGIC calibration not possible if magic_clean not provided"
@@ -109,7 +63,6 @@
             "Check the provided parameters and the telescope type; LST calibration not possible if obs_id not provided"
         )
     if (is_lst) and (camera_geoms is None):
->>>>>>> 6baba4fb
         raise ValueError(
             "Check the provided parameters and the telescope type; LST calibration not possible if gamera_geoms not provided"
         )
