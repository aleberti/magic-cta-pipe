--- conflicted
+++ resolved
@@ -7,10 +7,6 @@
 import numpy as np
 import pandas as pd
 import sklearn.ensemble
-<<<<<<< HEAD
-from ..io.io import TEL_NAMES
-=======
->>>>>>> 5a2e33bb
 
 __all__ = ["EnergyRegressor", "DispRegressor", "EventClassifier"]
 
