"""
This script takes as an input superstar files which have containers with the
calibrated and cleaned images inside (i.e. star was run with the -saveimages,
-saveimagesclean and -savecerevt flags), and saves them in HDF5 format.

This can be later used to compare the cleaned images as produced by MARS and
by magic-cta-pipe.
"""

import re
import sys
import argparse
from pathlib import Path

import numpy as np
import uproot
import tables

from ctapipe.core.container import Container, Field
from ctapipe.io import HDF5TableWriter, HDF5TableReader

<<<<<<< HEAD
__all__ = [
    "read_images",
    "save_images",
    "ImageContainerCalibrated",
    "ImageContainerCleaned",
]
=======
from ctapipe_io_magic import MARSDataLevel

>>>>>>> 9e490169

def parse_args(args):
    """
    Parse command line options and arguments.
    """

    parser = argparse.ArgumentParser(description="", prefix_chars='-')
    parser.add_argument(
        "--calibrated",
        action='store_true',
        help="Save also calibrated images."
    )
    parser.add_argument(
        "-in",
        "--input_mask",
        nargs='?',
        help='Mask for input files e.g. "20*_S_*.root" (NOTE: the double quotes should be there).'
    )
    parser.add_argument(
        "--max_events",
        nargs='?',
        help='Maximum number of events.'
    )

    return parser.parse_args(args)


def get_run_info_from_name(file_name):
    """
    This internal method extracts the run number and
    type (data/MC) from the specified file name.

    Parameters
    ----------
    file_name : str
        A file name to process.

    Returns
    -------
    run_number: int
        The run number of the file.
    is_mc: Bool
        Flag to tag MC files
    telescope: int
        Number of the telescope
    datalevel: MARSDataLevel
        Data level according to MARS

    Raises
    ------
    IndexError
        Description
    """

    file_name = str(file_name)
    mask_data_calibrated = r"\d{8}_M(\d+)_(\d+)\.\d+_Y_.*"
    mask_data_star = r"\d{8}_M(\d+)_(\d+)\.\d+_I_.*"
    mask_data_superstar = r"\d{8}_(\d+)_S_.*"
    mask_data_melibea = r"\d{8}_(\d+)_Q_.*"
    mask_mc_calibrated = r"GA_M(\d)_za\d+to\d+_\d_(\d+)_Y_.*"
    mask_mc_star = r"GA_M(\d)_za\d+to\d+_\d_(\d+)_I_.*"
    mask_mc_superstar = r"GA_za\d+to\d+_\d_S_.*"
    mask_mc_melibea = r"GA_za\d+to\d+_\d_Q_.*"
    if re.match(mask_data_calibrated, file_name) is not None:
        parsed_info = re.match(mask_data_calibrated, file_name)
        telescope = int(parsed_info.group(1))
        run_number = int(parsed_info.group(2))
        datalevel = MARSDataLevel.CALIBRATED
        is_mc = False
    elif re.match(mask_data_star, file_name) is not None:
        parsed_info = re.match(mask_data_star, file_name)
        telescope = int(parsed_info.group(1))
        run_number = int(parsed_info.group(2))
        datalevel = MARSDataLevel.STAR
        is_mc = False
    elif re.match(mask_data_superstar, file_name) is not None:
        parsed_info = re.match(mask_data_superstar, file_name)
        telescope = None
        run_number = int(parsed_info.grou(1))
        datalevel = MARSDataLevel.SUPERSTAR
        is_mc = False
    elif re.match(mask_data_melibea, file_name) is not None:
        parsed_info = re.match(mask_data_melibea, file_name)
        telescope = None
        run_number = int(parsed_info.grou(1))
        datalevel = MARSDataLevel.MELIBEA
        is_mc = False
    elif re.match(mask_mc_calibrated, file_name) is not None:
        parsed_info = re.match(mask_mc_calibrated, file_name)
        telescope = int(parsed_info.group(1))
        run_number = int(parsed_info.group(2))
        datalevel = MARSDataLevel.CALIBRATED
        is_mc = True
    elif re.match(mask_mc_star, file_name) is not None:
        parsed_info = re.match(mask_mc_star, file_name)
        telescope = int(parsed_info.group(1))
        run_number = int(parsed_info.group(2))
        datalevel = MARSDataLevel.STAR
        is_mc = True
    elif re.match(mask_mc_superstar, file_name) is not None:
        parsed_info = re.match(mask_mc_superstar, file_name)
        telescope = None
        run_number = None
        datalevel = MARSDataLevel.SUPERSTAR
        is_mc = True
    elif re.match(mask_mc_melibea, file_name) is not None:
        parsed_info = re.match(mask_mc_melibea, file_name)
        telescope = None
        run_number = None
        datalevel = MARSDataLevel.MELIBEA
        is_mc = True
    else:
        raise IndexError(
            'Can not identify the run number and type (data/MC) of the file'
            '{:s}'.format(file_name))

    return run_number, is_mc, telescope, datalevel


class ImageContainerCalibrated(Container):
    obs_id = Field(-1, "Observation ID")
    event_id = Field(-1, "Event ID")
    tel_id = Field(-1, "Telescope ID")
    image_calibrated = Field(
        None,
        "Numpy array of pixels before cleaning, after calibration." "Shape: (n_pixel)",
        dtype=">f8",
        ndim=1,
    )
    image_cleaned = Field(
        None,
        "Numpy array of pixels after cleaning." "Shape: (n_pixel)",
        dtype=">f8",
        ndim=1,
    )


class ImageContainerCleaned(Container):
    obs_id = Field(-1, "Observation ID")
    event_id = Field(-1, "Event ID")
    tel_id = Field(-1, "Telescope ID")
    image_cleaned = Field(
        None,
        "Numpy array of pixels after cleaning." "Shape: (n_pixel)", dtype=">f8", ndim=1,
    )


def build_image_container_calibrated(run_number, event_id, tel, image_calibrated, image_cleaned):
    """
    Builds a ImageContainerCalibrated

    Parameters
    ----------
    run_number : int
        Run number
    event_id : int
        Description
    tel : int
        Description
    image_calibrated : np.array
        Calibrated image (all pixels)
    image_cleaned : np.array
        Cleaned image (pixels not belonging to image set to 0)

    Returns
    -------
    ImageContainerCalibrated
        Container containing both calibrated and cleaned images
    """

    return ImageContainerCalibrated(
        obs_id=run_number,
        event_id=event_id,
        tel_id=tel,
        image_calibrated=image_calibrated,
        image_cleaned=image_cleaned,
    )
    # add parameters:
    # size, width, length, cog, slope, delta, leakage


def build_image_container_cleaned(run_number, event_id, tel, image_cleaned):
    """
    Builds a ImageContainerCleaned

    Parameters
    ----------
    run_number : int
        Run number
    event_id : int
        Description
    tel : int
        Description
    image_cleaned : np.array
        Cleaned image (pixels not belonging to image set to 0)

    Returns
    -------
    ImageContainerCleaned
        Container containing cleaned image
    """

    return ImageContainerCleaned(
        obs_id=run_number,
        event_id=event_id,
        tel_id=tel,
        image_cleaned=image_cleaned,
    )


def read_images(hdf5_files_mask, read_calibrated=False):
    """
    Reads images from a HDF5 file.

    Parameters
    ----------
    hdf5_files_mask : str
        Mask for HDF5 files
    read_calibrated : bool, optional
        Flag to read also calibrated images

    Yields
    ------
    ImageContainerCalibrated or ImageContainerCleaned
        Container with cleaned images (and possibly calibrated)
    """

    with HDF5TableReader(
        filename=hdf5_files_mask,
    ) as reader:

        if read_calibrated:
<<<<<<< HEAD
            for image_container in reader.read(table_name="/dl1/event/telescope/image/MAGIC/M1", containers=ImageContainerCalibrated()): # change container to containers when moving to ctapipe>=0.9.0
                yield image_container
            for image_container in reader.read(table_name="/dl1/event/telescope/image/MAGIC/M2", containers=ImageContainerCalibrated()): # change container to containers when moving to ctapipe>=0.9.0
                yield image_container
        else:
            for image_container in reader.read(table_name="/dl1/event/telescope/image/MAGIC/M1", containers=ImageContainerCleaned()): # change container to containers when moving to ctapipe>=0.9.0
                yield image_container
            for image_container in reader.read(table_name="/dl1/event/telescope/image/MAGIC/M2", containers=ImageContainerCleaned()): # change container to containers when moving to ctapipe>=0.9.0
=======
            for image_container in reader.read(
                table_name="/dl1/event/telescope/image/MAGIC/M1",
                containers=ImageContainerCalibrated()
            ):
                yield image_container
            for image_container in reader.read(
                table_name="/dl1/event/telescope/image/MAGIC/M2",
                containers=ImageContainerCalibrated()
            ):
                yield image_container
        else:
            for image_container in reader.read(
                table_name="/dl1/event/telescope/image/MAGIC/M1",
                containers=ImageContainerCleaned()
            ):
                yield image_container
            for image_container in reader.read(
                table_name="/dl1/event/telescope/image/MAGIC/M2",
                containers=ImageContainerCleaned()
            ):
>>>>>>> 9e490169
                yield image_container


def save_images(mars_files_mask, save_calibrated=False, max_events=-1):
    """
    Saves cleaned images (and possibly calibrated) in a HDF5 file.

    Parameters
    ----------
    mars_files_mask : str
        Mask for input MARS files
    save_calibrated : bool, optional
        Flag to save also calibrated images
    """

    mars_files = Path(mars_files_mask)
    mars_filelist = sorted(Path(mars_files.parent).expanduser().glob(mars_files.name))

    for mars_file in mars_filelist:

        HDF5_ZSTD_FILTERS = tables.Filters(
            complevel=5,            # enable compression, 5 is a good tradeoff between compression and speed
            complib='blosc:zstd',   # compression using blosc/zstd
            fletcher32=True,        # attach a checksum to each chunk for error correction
            bitshuffle=False,       # for BLOSC, shuffle bits for better compression
        )

        output_filename = Path(mars_file).with_suffix('.h5')

        with HDF5TableWriter(
            filename=output_filename,
            group_name='dl1/event',
            mode='a',
            filters=HDF5_ZSTD_FILTERS,
            add_prefix=False,
            # overwrite=True,
        ) as writer:

            run_info = get_run_info_from_name(Path(mars_file).name)

            run_number = run_info[0]
            telescope = run_info[2]
            datalevel = run_info[3]
            print(f"Opening {mars_file} ...")

            with uproot.open(mars_file) as sstar:

                events = sstar["Events"]

                print(f"Writing output in {output_filename}")

                batch_no = 0
                if save_calibrated:
                    if datalevel == MARSDataLevel.STAR:
                        branches = [
                            "UprootImageOrig",
                            "UprootImageOrigClean",
                            "MRawEvtHeader.fStereoEvtNumber"
                        ]
                    else:
                        branches = [
                            "UprootImageOrig_1",
                            "UprootImageOrigClean_1",
                            "MRawEvtHeader_1.fStereoEvtNumber",
                            "UprootImageOrig_2",
                            "UprootImageOrigClean_2",
                            "MRawEvtHeader_2.fStereoEvtNumber"
                        ]
                else:
                    if datalevel == MARSDataLevel.STAR:
                        branches = [
                            "UprootImageOrigClean",
                            "MRawEvtHeader.fStereoEvtNumber"
                        ]
                    else:
                        branches = [
                            "UprootImageOrigClean_1",
                            "MRawEvtHeader_1.fStereoEvtNumber",
                            "UprootImageOrigClean_2",
                            "MRawEvtHeader_2.fStereoEvtNumber"
                        ]

                events_count = 0

                for batch in events.iterate(
                        step_size="10 MB",
                        expressions=branches,
                        library="np"
                ):
                    if events_count > max_events and max_events > 0:
                        break
                    print(f"Writing batch of events {batch_no+1}")
                    if datalevel == MARSDataLevel.STAR:
                        for j in range(len(batch["MRawEvtHeader.fStereoEvtNumber"])):
                            if save_calibrated:
                                image_container = build_image_container_calibrated(
                                    run_number,
                                    batch["MRawEvtHeader.fStereoEvtNumber"][j],
                                    telescope,
                                    np.array(batch["UprootImageOrig"][j]),
                                    np.array(batch["UprootImageOrigClean"][j])
                                    )
                                writer.write(
                                    table_name=f'telescope/image/MAGIC/M{telescope}',
                                    containers=image_container
                                )
                            else:
                                image_container = build_image_container_cleaned(
                                        run_number,
                                        batch["MRawEvtHeader.fStereoEvtNumber"][j],
                                        telescope,
                                        np.array(batch["UprootImageOrigClean"][j])
                                    )
                                writer.write(
                                    table_name=f'telescope/image/MAGIC/M{telescope}',
                                    containers=image_container
                                )
                            events_count += 1
                            if events_count > max_events and max_events > 0:
                                break
                    else:
                        for j in range(len(batch["MRawEvtHeader_1.fStereoEvtNumber"])):
                            if save_calibrated:
                                image_container = build_image_container_calibrated(
                                        run_number,
                                        batch["MRawEvtHeader_1.fStereoEvtNumber"][j],
                                        1,
                                        np.array(batch["UprootImageOrig_1"][j]),
                                        np.array(batch["UprootImageOrigClean_1"][j])
                                    )
                                writer.write(
                                    table_name='telescope/image/MAGIC/M1',
                                    containers=image_container
                                )
                                image_container = build_image_container_calibrated(
                                        run_number,
                                        batch["MRawEvtHeader_2.fStereoEvtNumber"][j],
                                        2,
                                        np.array(batch["UprootImageOrig_2"][j]),
                                        np.array(batch["UprootImageOrigClean_2"][j])
                                    )
                                writer.write(
                                    table_name='telescope/image/MAGIC/M2',
                                    containers=image_container
                                )
                            else:
                                image_container = build_image_container_cleaned(
                                        run_number,
                                        batch["MRawEvtHeader_1.fStereoEvtNumber"][j],
                                        1,
                                        np.array(batch["UprootImageOrigClean_1"][j])
                                    )
                                writer.write(
                                    table_name='telescope/image/MAGIC/M1',
                                    containers=image_container
                                )
                                image_container = build_image_container_cleaned(
                                        run_number,
                                        batch["MRawEvtHeader_2.fStereoEvtNumber"][j],
                                        2,
                                        np.array(batch["UprootImageOrigClean_2"][j])
                                    )
                                writer.write(
                                    table_name='telescope/image/MAGIC/M2',
                                    containers=image_container
                                )
                            events_count += 1
                            if events_count > max_events and max_events > 0:
                                break
                    batch_no += 1


def main(*args):
    flags = parse_args(args)

    save_calibrated = flags.calibrated
    input_mask = flags.input_mask
    max_events = int(flags.max_events)

    save_images(input_mask, save_calibrated, max_events)


if __name__ == '__main__':
    main(*sys.argv[1:])<|MERGE_RESOLUTION|>--- conflicted
+++ resolved
@@ -19,17 +19,15 @@
 from ctapipe.core.container import Container, Field
 from ctapipe.io import HDF5TableWriter, HDF5TableReader
 
-<<<<<<< HEAD
 __all__ = [
     "read_images",
     "save_images",
     "ImageContainerCalibrated",
     "ImageContainerCleaned",
 ]
-=======
+
 from ctapipe_io_magic import MARSDataLevel
 
->>>>>>> 9e490169
 
 def parse_args(args):
     """
@@ -262,16 +260,6 @@
     ) as reader:
 
         if read_calibrated:
-<<<<<<< HEAD
-            for image_container in reader.read(table_name="/dl1/event/telescope/image/MAGIC/M1", containers=ImageContainerCalibrated()): # change container to containers when moving to ctapipe>=0.9.0
-                yield image_container
-            for image_container in reader.read(table_name="/dl1/event/telescope/image/MAGIC/M2", containers=ImageContainerCalibrated()): # change container to containers when moving to ctapipe>=0.9.0
-                yield image_container
-        else:
-            for image_container in reader.read(table_name="/dl1/event/telescope/image/MAGIC/M1", containers=ImageContainerCleaned()): # change container to containers when moving to ctapipe>=0.9.0
-                yield image_container
-            for image_container in reader.read(table_name="/dl1/event/telescope/image/MAGIC/M2", containers=ImageContainerCleaned()): # change container to containers when moving to ctapipe>=0.9.0
-=======
             for image_container in reader.read(
                 table_name="/dl1/event/telescope/image/MAGIC/M1",
                 containers=ImageContainerCalibrated()
@@ -292,7 +280,6 @@
                 table_name="/dl1/event/telescope/image/MAGIC/M2",
                 containers=ImageContainerCleaned()
             ):
->>>>>>> 9e490169
                 yield image_container
 
 
