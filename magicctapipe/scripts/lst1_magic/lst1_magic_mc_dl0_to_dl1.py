#!/usr/bin/env python
# coding: utf-8

"""
This script processes LST and MAGIC events of simtel MC DL0 data
(*.simtel.gz) and computes the DL1 parameters, i.e., Hillas, timing and
leakage parameters. It saves only the events where all the DL1 parameters
are successfully reconstructed.

Since it cannot identify the telescopes from the input file, please assign
the correct telescope ID to each telescope in the configuration file.

The telescope coordinates will be converted to those
relative to the center of the LST and MAGIC positions (including the
altitude) for the convenience of the geometrical stereo reconstruction.

Usage per single data file (indicated if you want to do tests):
$ python lst1_magic_mc_dl0_to_dl1.py
--input-file dl0/gamma_40deg_90deg_run1.simtel.gz
(--output-dir dl1)
(--config-file config_step1.yaml)
<<<<<<< HEAD

Broader usage:
This script is called automatically from the script "setting_up_config_and_dir.py".
If you want to analyse a target, this is the way to go. See this other script for more details.
=======
>>>>>>> ddfdcf3b
"""

import argparse #Parser for command-line options, arguments etc
import logging  #Used to manage the log file
import re
import time
from pathlib import Path

import numpy as np
import yaml
from astropy import units as u
from astropy.coordinates import Angle, angular_separation
from ctapipe.calib import CameraCalibrator
from ctapipe.image import (
    hillas_parameters,
    leakage_parameters,
    number_of_islands,
    timing_parameters,
)
from ctapipe.instrument import SubarrayDescription
from ctapipe.io import EventSource, HDF5TableWriter

from magicctapipe.image import MAGICClean
<<<<<<< HEAD
from magicctapipe.image.calib import Calibrate_LST, Calibrate_MAGIC
from magicctapipe.io import SimEventInfoContainer, format_object
=======
from magicctapipe.image.calib import calibrate
from magicctapipe.io import SimEventInfoContainer, format_object, check_input_list
>>>>>>> ddfdcf3b
from magicctapipe.utils import calculate_disp, calculate_impact
from traitlets.config import Config

__all__ = ["mc_dl0_to_dl1"]

logger = logging.getLogger(__name__)
logger.addHandler(logging.StreamHandler())
logger.setLevel(logging.INFO)

# The CORSIKA particle types #CORSIKA simulates Cherenkov light
PARTICLE_TYPES = {1: "gamma", 3: "electron", 14: "proton", 402: "helium"}





def mc_dl0_to_dl1(input_file, output_dir, config, focal_length):
    """
    Processes LST-1 and MAGIC events of simtel MC DL0 data and computes
    the DL1 parameters.

    Parameters
    ----------
    input_file: str
        Path to an input simtel MC DL0 data file
    output_dir: str
        Path to a directory where to save an output DL1 data file
    config: dict
        Configuration for the LST-1 + MAGIC analysis
    """

    assigned_tel_ids = config["mc_tel_ids"] #This variable becomes the dictionary {'LST-1': 1, 'MAGIC-I': 2, 'MAGIC-II': 3}

    logger.info("\nAssigned telescope IDs:")    #Here we are just adding infos to the log file
    logger.info(format_object(assigned_tel_ids))

    # Load the input file
    logger.info(f"\nInput file: {input_file}")

    event_source = EventSource(
        input_file,
        allowed_tels=list(filter(lambda check_id: check_id > 0, assigned_tel_ids.values())),  #Here we load the events for all telescopes with ID > 0.
        focal_length_choice=focal_length,
    )

    obs_id = event_source.obs_ids[0]
    subarray = event_source.subarray    

    tel_descriptions = subarray.tel    
    tel_positions = subarray.positions

    logger.info("\nSubarray description:")
    logger.info(format_object(tel_descriptions))

    camera_geoms = {}
    for tel_id, telescope in tel_descriptions.items():
        camera_geoms[tel_id] = telescope.camera.geometry

    # Configure the LST event processors
    config_lst = config["LST"]

    logger.info("\nLST image extractor:")
    logger.info(format_object(config_lst["image_extractor"]))

    extractor_type_lst = config_lst["image_extractor"].pop("type")
    config_extractor_lst = {extractor_type_lst: config_lst["image_extractor"]}

    calibrator_lst = CameraCalibrator(
        image_extractor_type=extractor_type_lst,
        config=Config(config_extractor_lst),
        subarray=subarray,
    )

    logger.info("\nLST NSB modifier:")
    logger.info(format_object(config_lst["increase_nsb"]))

    logger.info("\nLST PSF modifier:")
    logger.info(format_object(config_lst["increase_psf"]))

    

    logger.info("\nLST tailcuts cleaning:")
    logger.info(format_object(config_lst["tailcuts_clean"]))

    logger.info("\nLST time delta cleaning:")
    logger.info(format_object(config_lst["time_delta_cleaning"]))

    logger.info("\nLST dynamic cleaning:")
    logger.info(format_object(config_lst["dynamic_cleaning"]))

    

    use_only_main_island = config_lst["use_only_main_island"]
    logger.info(f"\nLST use only main island: {use_only_main_island}")

    # Configure the MAGIC event processors
    config_magic = config["MAGIC"]

    logger.info("\nMAGIC image extractor:")
    logger.info(format_object(config_magic["image_extractor"]))

    extractor_type_magic = config_magic["image_extractor"].pop("type")
    config_extractor_magic = {extractor_type_magic: config_magic["image_extractor"]}

    calibrator_magic = CameraCalibrator(
        image_extractor_type=extractor_type_magic,
        config=Config(config_extractor_magic),
        subarray=subarray,
    )

    logger.info("\nMAGIC charge correction:")
    logger.info(format_object(config_magic["charge_correction"]))

    if config_magic["magic_clean"]["find_hotpixels"]:
        logger.warning(
            "\nWARNING: Hot pixels do not exist in a simulation. "
            "Setting the `find_hotpixels` option to False..."
        )
        config_magic["magic_clean"].update({"find_hotpixels": False})

    logger.info("\nMAGIC image cleaning:")
    logger.info(format_object(config_magic["magic_clean"]))

    # Prepare for saving data to an output file
    Path(output_dir).mkdir(exist_ok=True, parents=True)

    sim_config = event_source.simulation_config
    corsika_inputcard = event_source.file_.corsika_inputcards[0].decode()

    regex = r".*\nPRMPAR\s+(\d+)\s+.*"

    particle_id = int(re.findall(regex, corsika_inputcard)[0])
    particle_type = PARTICLE_TYPES.get(particle_id, "unknown")

    zenith = 90 - sim_config["max_alt"].to_value("deg")
    azimuth = Angle(sim_config["max_az"]).wrap_at("360 deg").degree
    logger.info(np.asarray(list(assigned_tel_ids.values())))
    LSTs_IDs = np.asarray(list(assigned_tel_ids.values())[0:4])
    LSTs_in_use = np.where(LSTs_IDs > 0)[0] + 1   #Here we select which LSTs are/is in use
    
    if len(LSTs_in_use) == 0:
        LSTs_in_use = ''.join(str(k) for k in LSTs_in_use)
    elif len(LSTs_in_use) > 0:
        LSTs_in_use = 'LST'+'_LST'.join(str(k) for k in LSTs_in_use)
        
    MAGICs_IDs = np.asarray(list(assigned_tel_ids.values())[4:6])
    MAGICs_in_use = np.where(MAGICs_IDs > 0)[0] + 1    #Here we select which MAGICs are/is in use
    
    if len(MAGICs_in_use) == 0:
        MAGICs_in_use = ''.join(str(k) for k in MAGICs_in_use)
    elif len(MAGICs_in_use) > 0:
        MAGICs_in_use = 'MAGIC'+'_MAGIC'.join(str(k) for k in MAGICs_in_use)
    magic_clean = {}
    for k in MAGICs_IDs:
        if k > 0:           
            magic_clean[k] = MAGICClean(camera_geoms[k], config_magic["magic_clean"])
    
    output_file = (
        f"{output_dir}/dl1_{particle_type}_zd_{zenith.round(3)}deg_"
        f"az_{azimuth.round(3)}deg_{LSTs_in_use}_{MAGICs_in_use}_run{obs_id}.h5"
<<<<<<< HEAD
    )                                                                                 #The files are saved with the names of all telescopes involved
=======
    )  #The files are saved with the names of all telescopes involved
>>>>>>> ddfdcf3b

    
    
    # Loop over every shower event
    logger.info("\nProcessing the events...")

    with HDF5TableWriter(output_file, group_name="events", mode="w") as writer:
        for event in event_source:
            if event.count % 100 == 0:
                logger.info(f"{event.count} events")

            tels_with_trigger = event.trigger.tels_with_trigger

            # Check if the event triggers both M1 and M2 or not
<<<<<<< HEAD
            if((set(MAGICs_IDs).issubset(set(tels_with_trigger))) and (MAGICs_in_use=="MAGIC1_MAGIC2")):
                magic_stereo = True   #If both have trigger, then magic_stereo = True
            else:
                magic_stereo = False

            for tel_id in tels_with_trigger:         

                if tel_id in LSTs_IDs:   ##If the ID is in the LST list, we call Calibrate_LST()
                    # Calibrate the LST-1 event
                    signal_pixels, image, peak_time = Calibrate_LST(event, tel_id, obs_id, config_lst, camera_geoms, calibrator_lst)   
                elif tel_id in MAGICs_IDs:
                    # Calibrate the MAGIC event
                    signal_pixels, image, peak_time = Calibrate_MAGIC(event, tel_id, config_magic, magic_clean, calibrator_magic)
=======
            magic_stereo=(set(MAGICs_IDs).issubset(set(tels_with_trigger))) and (MAGICs_in_use=="MAGIC1_MAGIC2")  #If both have trigger, then magic_stereo = True
            
            for tel_id in tels_with_trigger:         

                if tel_id in LSTs_IDs:   ##If the ID is in the LST list, we call calibrate on the LST()
                    # Calibrate the LST-1 event
                    signal_pixels, image, peak_time = calibrate(event=event, tel_id=tel_id, obs_id=obs_id, config=config_lst, camera_geoms=camera_geoms, calibrator=calibrator_lst, is_lst=True)   
                elif tel_id in MAGICs_IDs:
                    # Calibrate the MAGIC event
                    signal_pixels, image, peak_time = calibrate(event=event, tel_id=tel_id, config=config_magic, magic_clean=magic_clean, calibrator=calibrator_magic, is_lst=False)
>>>>>>> ddfdcf3b
                else:
                    logger.info(
                        f"--> Telescope ID {tel_id} not in LST list or MAGIC list. Please check if the IDs are OK in the configuration file"
                    )
                if not any(signal_pixels):   #So: if there is no event, we skip it and go back to the loop in the next event
                    logger.info(
                        f"--> {event.count} event (event ID: {event.index.event_id}, "
                        f"telescope {tel_id}) could not survive the image cleaning. "
                        "Skipping..."
                    )
                    continue

                n_pixels = np.count_nonzero(signal_pixels)
                n_islands, _ = number_of_islands(camera_geoms[tel_id], signal_pixels)

                camera_geom_masked = camera_geoms[tel_id][signal_pixels]
                image_masked = image[signal_pixels]
                peak_time_masked = peak_time[signal_pixels]

                if any(image_masked < 0):
                    logger.info(
                        f"--> {event.count} event (event ID: {event.index.event_id}, "
                        f"telescope {tel_id}) cannot be parametrized due to the pixels "
                        "with negative charges. Skipping..."
                    )
                    continue

                # Parametrize the image
                hillas_params = hillas_parameters(camera_geom_masked, image_masked)

                # 
                if any(np.isnan(value) for value in hillas_params.values()):
                    logger.info(
                        f"--> {event.count} event (event ID: {event.index.event_id}, "
                        f"telescope {tel_id}): non-valid Hillas parameters. Skipping..."
                    )
                    continue


                timing_params = timing_parameters(
                    camera_geom_masked, image_masked, peak_time_masked, hillas_params
                )

                if np.isnan(timing_params.slope):
                    logger.info(
                        f"--> {event.count} event (event ID: {event.index.event_id}, "
                        f"telescope {tel_id}) failed to extract finite timing "
                        "parameters. Skipping..."
                    )
                    continue

                leakage_params = leakage_parameters(
                    camera_geoms[tel_id], image, signal_pixels
                )

                # Calculate additional parameters
                true_disp = calculate_disp(
                    pointing_alt=event.pointing.tel[tel_id].altitude,
                    pointing_az=event.pointing.tel[tel_id].azimuth,
                    shower_alt=event.simulation.shower.alt,
                    shower_az=event.simulation.shower.az,
                    cog_x=hillas_params.x,
                    cog_y=hillas_params.y,
                    camera_frame=camera_geoms[tel_id].frame,
                )

                true_impact = calculate_impact(
                    shower_alt=event.simulation.shower.alt,
                    shower_az=event.simulation.shower.az,
                    core_x=event.simulation.shower.core_x,
                    core_y=event.simulation.shower.core_y,
                    tel_pos_x=tel_positions[tel_id][0],
                    tel_pos_y=tel_positions[tel_id][1],
                    tel_pos_z=tel_positions[tel_id][2],
                )

                off_axis = angular_separation(
                    lon1=event.pointing.tel[tel_id].azimuth,
                    lat1=event.pointing.tel[tel_id].altitude,
                    lon2=event.simulation.shower.az,
                    lat2=event.simulation.shower.alt,
                )

                # Set the event information
                event_info = SimEventInfoContainer(
                    obs_id=event.index.obs_id,
                    event_id=event.index.event_id,
                    pointing_alt=event.pointing.tel[tel_id].altitude,
                    pointing_az=event.pointing.tel[tel_id].azimuth,
                    true_energy=event.simulation.shower.energy,
                    true_alt=event.simulation.shower.alt,
                    true_az=event.simulation.shower.az,
                    true_disp=true_disp,
                    true_core_x=event.simulation.shower.core_x,
                    true_core_y=event.simulation.shower.core_y,
                    true_impact=true_impact,
                    off_axis=off_axis,
                    n_pixels=n_pixels,
                    n_islands=n_islands,
                    magic_stereo=magic_stereo,
                )
                
                # Reset the telescope IDs
                event_info.tel_id = tel_id
                
                # Save the parameters to the output file
                writer.write(
                    "parameters",
                    (event_info, hillas_params, timing_params, leakage_params),
                )

        n_events_processed = event.count + 1
        logger.info(f"\nIn total {n_events_processed} events are processed.")

    # Convert the telescope coordinate to the one relative to the center
    # of the LST and MAGIC positions, and reset the telescope IDs
    position_mean = u.Quantity(list(tel_positions.values())).mean(axis=0)

    tel_positions_lst_magic = {}
    tel_descriptions_lst_magic = {}
    IDs_in_use = np.asarray(list(assigned_tel_ids.values()))
    IDs_in_use = IDs_in_use[IDs_in_use > 0]
    for k in IDs_in_use:
        tel_positions_lst_magic[k] = tel_positions[k] - position_mean
        tel_descriptions_lst_magic[k] = tel_descriptions[k]
    

    subarray_lst_magic = SubarrayDescription(
        "LST-MAGIC-Array", tel_positions_lst_magic, tel_descriptions_lst_magic
    )
    tel_positions = subarray_lst_magic.positions

    logger.info("\nTelescope positions:")
    logger.info(format_object(tel_positions))
    
    # Save the subarray description
    subarray_lst_magic.to_hdf(output_file)
    
    # Save the simulation configuration
    with HDF5TableWriter(output_file, group_name="simulation", mode="a") as writer:
        writer.write("config", sim_config)

    logger.info(f"\nOutput file: {output_file}")


def main():

    """ Here we collect the input parameters from the command line, load the configuration file and run mc_dl0_to_dl1()"""
    
    start_time = time.time()

    parser = argparse.ArgumentParser()
    
    
    #Here we are simply collecting the parameters from the command line, as input file, output directory, and configuration file
    parser.add_argument(
        "--input-file",
        "-i",
        dest="input_file",
        type=str,
        required=True,
        help="Path to an input simtel MC DL0 data file",
    )

    parser.add_argument(
        "--output-dir",
        "-o",
        dest="output_dir",
        type=str,
        default="./data",
        help="Path to a directory where to save an output DL1 data file",
    )

    parser.add_argument(
        "--config-file",
        "-c",
        dest="config_file",
        type=str,
        default="./config.yaml",
        help="Path to a configuration file",
    )
    
    parser.add_argument(
        "--focal_length_choice",
        "-f",                                 
        dest="focal_length_choice",
        type=str,
        choices = ["nominal", "effective"],
        default="effective",
        help='Choice of focal length, either "effective" or "nominal". The default (and standard) value is "effective"',
    )
<<<<<<< HEAD

    args = parser.parse_args() #Here we select all 3 parameters collected above

    with open(args.config_file, "rb") as f:   # "rb" mode opens the file in binary format for reading
        config = yaml.safe_load(f)            #Here we collect the inputs from the configuration file
=======

    args = parser.parse_args() #Here we select all 3 parameters collected above

    with open(args.config_file, "rb") as f:   # "rb" mode opens the file in binary format for reading
        config = yaml.safe_load(f)            #Here we collect the inputs from the configuration file

    # Checking if the input telescope list is properly organized:
    check_input_list(config)

    config['mc_tel_ids']=dict(sorted(config['mc_tel_ids'].items())) #Sorting needed to correctly name the output file
>>>>>>> ddfdcf3b

    # Process the input data
    mc_dl0_to_dl1(args.input_file, args.output_dir, config, args.focal_length_choice)

    logger.info("\nDone.")

    process_time = time.time() - start_time
    logger.info(f"\nProcess time: {process_time:.0f} [sec]\n")


if __name__ == "__main__":
    main()<|MERGE_RESOLUTION|>--- conflicted
+++ resolved
@@ -14,18 +14,11 @@
 relative to the center of the LST and MAGIC positions (including the
 altitude) for the convenience of the geometrical stereo reconstruction.
 
-Usage per single data file (indicated if you want to do tests):
+Usage:
 $ python lst1_magic_mc_dl0_to_dl1.py
 --input-file dl0/gamma_40deg_90deg_run1.simtel.gz
 (--output-dir dl1)
 (--config-file config_step1.yaml)
-<<<<<<< HEAD
-
-Broader usage:
-This script is called automatically from the script "setting_up_config_and_dir.py".
-If you want to analyse a target, this is the way to go. See this other script for more details.
-=======
->>>>>>> ddfdcf3b
 """
 
 import argparse #Parser for command-line options, arguments etc
@@ -49,13 +42,8 @@
 from ctapipe.io import EventSource, HDF5TableWriter
 
 from magicctapipe.image import MAGICClean
-<<<<<<< HEAD
-from magicctapipe.image.calib import Calibrate_LST, Calibrate_MAGIC
-from magicctapipe.io import SimEventInfoContainer, format_object
-=======
 from magicctapipe.image.calib import calibrate
 from magicctapipe.io import SimEventInfoContainer, format_object, check_input_list
->>>>>>> ddfdcf3b
 from magicctapipe.utils import calculate_disp, calculate_impact
 from traitlets.config import Config
 
@@ -102,9 +90,9 @@
     )
 
     obs_id = event_source.obs_ids[0]
-    subarray = event_source.subarray    
-
-    tel_descriptions = subarray.tel    
+    subarray = event_source.subarray
+
+    tel_descriptions = subarray.tel
     tel_positions = subarray.positions
 
     logger.info("\nSubarray description:")
@@ -216,14 +204,8 @@
     output_file = (
         f"{output_dir}/dl1_{particle_type}_zd_{zenith.round(3)}deg_"
         f"az_{azimuth.round(3)}deg_{LSTs_in_use}_{MAGICs_in_use}_run{obs_id}.h5"
-<<<<<<< HEAD
-    )                                                                                 #The files are saved with the names of all telescopes involved
-=======
     )  #The files are saved with the names of all telescopes involved
->>>>>>> ddfdcf3b
-
-    
-    
+
     # Loop over every shower event
     logger.info("\nProcessing the events...")
 
@@ -235,21 +217,6 @@
             tels_with_trigger = event.trigger.tels_with_trigger
 
             # Check if the event triggers both M1 and M2 or not
-<<<<<<< HEAD
-            if((set(MAGICs_IDs).issubset(set(tels_with_trigger))) and (MAGICs_in_use=="MAGIC1_MAGIC2")):
-                magic_stereo = True   #If both have trigger, then magic_stereo = True
-            else:
-                magic_stereo = False
-
-            for tel_id in tels_with_trigger:         
-
-                if tel_id in LSTs_IDs:   ##If the ID is in the LST list, we call Calibrate_LST()
-                    # Calibrate the LST-1 event
-                    signal_pixels, image, peak_time = Calibrate_LST(event, tel_id, obs_id, config_lst, camera_geoms, calibrator_lst)   
-                elif tel_id in MAGICs_IDs:
-                    # Calibrate the MAGIC event
-                    signal_pixels, image, peak_time = Calibrate_MAGIC(event, tel_id, config_magic, magic_clean, calibrator_magic)
-=======
             magic_stereo=(set(MAGICs_IDs).issubset(set(tels_with_trigger))) and (MAGICs_in_use=="MAGIC1_MAGIC2")  #If both have trigger, then magic_stereo = True
             
             for tel_id in tels_with_trigger:         
@@ -260,7 +227,6 @@
                 elif tel_id in MAGICs_IDs:
                     # Calibrate the MAGIC event
                     signal_pixels, image, peak_time = calibrate(event=event, tel_id=tel_id, config=config_magic, magic_clean=magic_clean, calibrator=calibrator_magic, is_lst=False)
->>>>>>> ddfdcf3b
                 else:
                     logger.info(
                         f"--> Telescope ID {tel_id} not in LST list or MAGIC list. Please check if the IDs are OK in the configuration file"
@@ -452,24 +418,16 @@
         default="effective",
         help='Choice of focal length, either "effective" or "nominal". The default (and standard) value is "effective"',
     )
-<<<<<<< HEAD
 
     args = parser.parse_args() #Here we select all 3 parameters collected above
 
     with open(args.config_file, "rb") as f:   # "rb" mode opens the file in binary format for reading
         config = yaml.safe_load(f)            #Here we collect the inputs from the configuration file
-=======
-
-    args = parser.parse_args() #Here we select all 3 parameters collected above
-
-    with open(args.config_file, "rb") as f:   # "rb" mode opens the file in binary format for reading
-        config = yaml.safe_load(f)            #Here we collect the inputs from the configuration file
 
     # Checking if the input telescope list is properly organized:
     check_input_list(config)
 
     config['mc_tel_ids']=dict(sorted(config['mc_tel_ids'].items())) #Sorting needed to correctly name the output file
->>>>>>> ddfdcf3b
 
     # Process the input data
     mc_dl0_to_dl1(args.input_file, args.output_dir, config, args.focal_length_choice)
