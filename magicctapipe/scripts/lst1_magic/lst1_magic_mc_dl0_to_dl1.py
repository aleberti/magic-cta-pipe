--- conflicted
+++ resolved
@@ -40,16 +40,6 @@
 )
 from ctapipe.instrument import SubarrayDescription
 from ctapipe.io import EventSource, HDF5TableWriter
-<<<<<<< HEAD
-from lstchain.image.cleaning import apply_dynamic_cleaning
-from lstchain.image.modifier import (
-    add_noise_in_pixels,
-    random_psf_smearer,
-    set_numba_seed,
-)
-from traitlets.config import Config
-=======
->>>>>>> e9b059e2
 
 from magicctapipe.image import MAGICClean
 from magicctapipe.image.calib import calibrate
