--- conflicted
+++ resolved
@@ -323,14 +323,9 @@
             else:
                 magic_stereo = False
 
-<<<<<<< HEAD
             for tel_id in tels_with_trigger:         
 
                 if tel_id in LSTs_IDs:   ##If the ID is in the LST list, we call Calibrate_LST()
-=======
-            for tel_id in tels_with_trigger:
-                if tel_id == tel_id_lst1:
->>>>>>> 725ce6fe
                     # Calibrate the LST-1 event
                     signal_pixels, image, peak_time = Calibrate_LST(event, tel_id, rng, config_lst, camera_geoms, calibrator_lst, increase_nsb, use_time_delta_cleaning, use_dynamic_cleaning)   
                 elif tel_id in MAGICs_IDs:
@@ -482,12 +477,9 @@
 
 
 def main():
-<<<<<<< HEAD
 
     """ Here we collect the input parameters from the command line, load the configuration file and run mc_dl0_to_dl1()"""
     
-=======
->>>>>>> 725ce6fe
     start_time = time.time()
 
     parser = argparse.ArgumentParser()
