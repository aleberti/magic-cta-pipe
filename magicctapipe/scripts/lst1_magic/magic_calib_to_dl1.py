#!/usr/bin/env python
# coding: utf-8

"""
This script processes the events of MAGIC calibrated data (*_Y_*.root) with the
MARS-like image cleaning and computes the DL1 parameters (i.e., Hillas, timing
and leakage parameters). It saves only the events that all the DL1 parameters
are successfully reconstructed. The telescope IDs are reset to the following
ones for the combined analysis with LST-1, whose telescope ID is 1:
MAGIC-I: tel_id = 2,  MAGIC-II: tel_id = 3

When an input is real data, the script searches for all the subrun files belonging
to the same observation ID and stored in the same directory as an input subrun file.
Then it reads drive reports from the files and uses the information to reconstruct
the telescope pointing direction. Thus, it is best to store all the files in the
same directory.

If the "--process-run" argument is given, it not only reads drive reports but also
processes all the events of the subrun files at once.

Usage:
$ python magic_calib_to_dl1.py
--input-file ./data/calibrated/20201216_M1_05093711.001_Y_CrabNebula-W0.40+035.root
--output-dir ./data/dl1
--config-file ./config.yaml
(--process-run)
"""

import argparse
import logging
import re
import time
import warnings
from pathlib import Path

import numpy as np
import yaml
from astropy import units as u
from astropy.coordinates import angular_separation
from ctapipe.core import Container, Field
from ctapipe.image import (
    hillas_parameters,
    leakage_parameters,
    number_of_islands,
    timing_parameters,
)
from ctapipe.instrument import SubarrayDescription
from ctapipe.io import HDF5TableWriter
from ctapipe_io_magic import MAGICEventSource
from magicctapipe.image import MAGICClean
from magicctapipe.utils import calculate_disp, calculate_impact

logger = logging.getLogger(__name__)
logger.addHandler(logging.StreamHandler())
logger.setLevel(logging.INFO)

# Ignore RuntimeWarnings appeared in the image cleaning:
warnings.simplefilter("ignore", category=RuntimeWarning)

SEC2NSEC = 1e9

pedestal_types = np.array(
    [
        "fundamental",
        "from_extractor",
        "from_extractor_rndm",
    ]
)

__all__ = [
    "EventInfoContainer",
    "SimEventInfoContainer",
    "magic_calib_to_dl1",
]


class EventInfoContainer(Container):
    """Container to store event information"""

    obs_id = Field(-1, "Observation ID")
    event_id = Field(-1, "Event ID")
    tel_id = Field(-1, "Telescope ID")
    pointing_alt = Field(-1, "Telescope pointing altitude", u.rad)
    pointing_az = Field(-1, "Telescope pointing azimuth", u.rad)
    time_sec = Field(-1, "Event trigger time second", u.s)
    time_nanosec = Field(-1, "Event trigger time nanosecond", u.ns)
    time_diff = Field(-1, "Event trigger time difference from the previous event", u.s)
    n_pixels = Field(-1, "Number of pixels of a cleaned image")
    n_islands = Field(-1, "Number of islands of a cleaned image")


class SimEventInfoContainer(Container):
    """Container to store simulated event information"""

    obs_id = Field(-1, "Observation ID")
    event_id = Field(-1, "Event ID")
    tel_id = Field(-1, "Telescope ID")
    pointing_alt = Field(-1, "Telescope pointing altitude", u.rad)
    pointing_az = Field(-1, "Telescope pointing azimuth", u.rad)
    true_energy = Field(-1, "Simulated event true energy", u.TeV)
    true_alt = Field(-1, "Simulated event true altitude", u.deg)
    true_az = Field(-1, "Simulated event true azimuth", u.deg)
    true_disp = Field(-1, "Simulated event true disp", u.deg)
    true_core_x = Field(-1, "Simulated event true core x", u.m)
    true_core_y = Field(-1, "Simulated event true core y", u.m)
    true_impact = Field(-1, "Simulated event true impact", u.m)
    off_axis = Field(-1, "Simulated event off-axis angle", u.deg)
    n_pixels = Field(-1, "Number of pixels of a cleaned image")
    n_islands = Field(-1, "Number of islands of a cleaned image")


def magic_calib_to_dl1(
    input_file,
    output_dir,
    config,
    process_run=False,
):
    """
    Processes MAGIC calibrated events and computes the DL1 parameters.

    Parameters
    ----------
    input_file: str
        Path to an input MAGIC calibrated data file
    output_dir: str
        Path to a directory where to save an output DL1 data file
    config: dict
        Configuration for the LST-1 + MAGIC analysis
    process_run: bool
        If True, it processes the events of all the subrun files at once
    """

    logger.info(f"\nInput file:\n{input_file}")
    logger.info(f"\nProcess run: {process_run}")

    # Load the input file:
    event_source = MAGICEventSource(input_file, process_run=process_run)

    obs_id = event_source.obs_ids[0]
    tel_id = event_source.telescope
    is_simulation = event_source.is_simulation

    logger.info(f"\nObservation ID: {obs_id}")
    logger.info(f"Telescope ID: {tel_id}")
    logger.info(f"Is simulation: {is_simulation}")

    if process_run:
        logger.info("\nProcess the following data:")
        for root_file in event_source.file_list:
            logger.info(root_file)

    if not is_simulation:
        time_diffs = event_source.event_time_diffs

    subarray = event_source.subarray
    camera_geom = subarray.tel[tel_id].camera.geometry
    tel_position = subarray.positions[tel_id]

    # Configure the MAGIC image cleaning:
    config_clean = config["MAGIC"]["magic_clean"]

    logger.info("\nMAGIC image cleaning:")

    if is_simulation and (config_clean["find_hotpixels"] is not False):
        logger.warning(
            "Hot pixels do not exist in a simulation. "
            "Setting the 'find_hotpixels' option to False..."
        )
        config_clean.update({"find_hotpixels": False})

<<<<<<< HEAD
    else:
        pedestal_type = config_cleaning['pedestal_type']

        if pedestal_type not in pedestal_types:
            raise KeyError(f'Unknown pedestal type "{pedestal_type}".')
=======
    for key, value in config_clean.items():
        logger.info(f"\t{key}: {value}")
>>>>>>> 8274dcd1

    find_hotpixels = config_clean["find_hotpixels"]

    if find_hotpixels:
        pedestal_type = config_clean.pop("pedestal_type")
        i_ped_type = np.where(pedestal_types == pedestal_type)[0][0]

    magic_clean = MAGICClean(camera_geom, config_clean)

    # Prepare for saving data to an output file:
    Path(output_dir).mkdir(exist_ok=True, parents=True)

    if is_simulation:
        regex = r"GA_M\d_(\S+)_\d_\d+_Y_*"
        file_name = Path(input_file).name

        parser = re.findall(regex, file_name)[0]
        output_file = f"{output_dir}/dl1_M{tel_id}_GA_{parser}.Run{obs_id}.h5"

    else:
        if process_run:
            output_file = f"{output_dir}/dl1_M{tel_id}.Run{obs_id:08}.h5"
        else:
            subrun_id = event_source.metadata["subrun_number"][0]
            output_file = f"{output_dir}/dl1_M{tel_id}.Run{obs_id:08}.{subrun_id:03}.h5"

    # Start processing the events:
    logger.info("\nProcessing the events...")

    with HDF5TableWriter(output_file, group_name="events", mode="w") as writer:

        for event in event_source:

            if event.count % 100 == 0:
                logger.info(f"{event.count} events")

            # Apply the image cleaning:
            image = event.dl1.tel[tel_id].image
            peak_time = event.dl1.tel[tel_id].peak_time

            if find_hotpixels:
                pixel_status = event.mon.tel[tel_id].pixel_status
                dead_pixels = pixel_status.hardware_failing_pixels[0]
                badrms_pixels = pixel_status.pedestal_failing_pixels[i_ped_type]
                unsuitable_mask = np.logical_or(dead_pixels, badrms_pixels)
            else:
                unsuitable_mask = None

            signal_pixels, image, peak_time = magic_clean.clean_image(
                image,
                peak_time,
                unsuitable_mask,
            )

            image_cleaned = image.copy()
            image_cleaned[~signal_pixels] = 0

            peak_time_cleaned = peak_time.copy()
            peak_time_cleaned[~signal_pixels] = 0

            n_pixels = np.count_nonzero(signal_pixels)
            n_islands, _ = number_of_islands(camera_geom, signal_pixels)

            if n_pixels == 0:
                logger.warning(
                    f"--> {event.count} event (event ID: {event.index.event_id}): "
                    "Could not survive the image cleaning."
                )
                continue

            # Try to parametrize the image:
            try:
                hillas_params = hillas_parameters(
                    camera_geom,
                    image_cleaned,
                )

                timing_params = timing_parameters(
                    camera_geom,
                    image_cleaned,
                    peak_time_cleaned,
                    hillas_params,
                    signal_pixels,
                )

                leakage_params = leakage_parameters(
                    camera_geom,
                    image_cleaned,
                    signal_pixels,
                )

            except Exception:
                logger.warning(
                    f"--> {event.count} event (event ID: {event.index.event_id}): "
                    "Image parametrization failed."
                )
                continue

            if is_simulation:

                # Calculate the off-axis angle:
                off_axis = angular_separation(
                    lon1=event.pointing.tel[tel_id].azimuth,
                    lat1=event.pointing.tel[tel_id].altitude,
                    lon2=event.simulation.shower.az,
                    lat2=event.simulation.shower.alt,
                )

                # Calculate the DISP parameter:
                true_disp = calculate_disp(
                    pointing_alt=event.pointing.tel[tel_id].altitude,
                    pointing_az=event.pointing.tel[tel_id].azimuth,
                    shower_alt=event.simulation.shower.alt,
                    shower_az=event.simulation.shower.az,
                    cog_x=hillas_params.x,
                    cog_y=hillas_params.y,
                    camera_frame=camera_geom.frame,
                )

                # Calculate the impact parameter:
                true_impact = calculate_impact(
                    core_x=event.simulation.shower.core_x,
                    core_y=event.simulation.shower.core_y,
                    az=event.simulation.shower.az,
                    alt=event.simulation.shower.alt,
                    tel_pos_x=tel_position[0],
                    tel_pos_y=tel_position[1],
                    tel_pos_z=tel_position[2],
                )

                # Set the event information to the container:
                event_info = SimEventInfoContainer(
                    obs_id=event.index.obs_id,
                    event_id=event.index.event_id,
                    pointing_alt=event.pointing.tel[tel_id].altitude,
                    pointing_az=event.pointing.tel[tel_id].azimuth,
                    true_energy=event.simulation.shower.energy,
                    true_alt=event.simulation.shower.alt,
                    true_az=event.simulation.shower.az,
                    true_disp=true_disp,
                    true_core_x=event.simulation.shower.core_x,
                    true_core_y=event.simulation.shower.core_y,
                    true_impact=true_impact,
                    off_axis=off_axis,
                    n_pixels=n_pixels,
                    n_islands=n_islands,
                )

            else:
                timestamp = event.trigger.tel[tel_id].time.to_value(
                    format="unix",
                    subfmt="long",
                )

                # To keep the precision of a timestamp for the event coincidence
                # with LST-1, here we set the integral and fractional parts
                # separately as "time_sec" and "time_nanosec":
                fractional, integral = np.modf(timestamp)

                time_sec = u.Quantity(int(np.round(integral)), u.s)
                time_nanosec = u.Quantity(int(np.round(fractional * SEC2NSEC)), u.ns)

                time_diff = time_diffs[event.count]

                # Set the event information to the container:
                event_info = EventInfoContainer(
                    obs_id=event.index.obs_id,
                    event_id=event.index.event_id,
                    pointing_alt=event.pointing.tel[tel_id].altitude,
                    pointing_az=event.pointing.tel[tel_id].azimuth,
                    time_sec=time_sec,
                    time_nanosec=time_nanosec,
                    time_diff=time_diff,
                    n_pixels=n_pixels,
                    n_islands=n_islands,
                )

            # Reset the telescope IDs:
            if tel_id == 1:
                event_info.tel_id = 2  # MAGIC-I

            elif tel_id == 2:
                event_info.tel_id = 3  # MAGIC-II

            # Save the parameters to the output file:
            writer.write(
                "parameters",
                (event_info, hillas_params, timing_params, leakage_params),
            )

        n_events_processed = event.count + 1
        logger.info(f"\nIn total {n_events_processed} events are processed.")

    # Reset the telescope IDs of the subarray descriptions:
    tel_positions = {
        2: subarray.positions[1],  # MAGIC-I
        3: subarray.positions[2],  # MAGIC-II
    }

    tel_descriptions = {
        2: event_source.subarray.tel[1],  # MAGIC-I
        3: event_source.subarray.tel[2],  # MAGIC-II
    }

    subarray_magic = SubarrayDescription("MAGIC-Array", tel_positions, tel_descriptions)
    subarray_magic.to_hdf(output_file)

    if is_simulation:
        # Save the simulation configuration:
        with HDF5TableWriter(output_file, group_name="simulation", mode="a") as writer:
            writer.write("config", event_source.simulation_config[obs_id])

    logger.info("\nOutput file:")
    logger.info(output_file)


def main():

    start_time = time.time()

    parser = argparse.ArgumentParser()

    parser.add_argument(
        "--input-file",
        "-i",
        dest="input_file",
        type=str,
        required=True,
        help="Path to an input MAGIC calibrated data file.",
    )

    parser.add_argument(
        "--output-dir",
        "-o",
        dest="output_dir",
        type=str,
        default="./data",
        help="Path to a directory where to save an output DL1 data file.",
    )

    parser.add_argument(
        "--config-file",
        "-c",
        dest="config_file",
        type=str,
        default="./config.yaml",
        help="Path to a yaml configuration file.",
    )

    parser.add_argument(
        "--process-run",
        dest="process_run",
        action="store_true",
        help="Process the events of all the subrun files at once.",
    )

    args = parser.parse_args()

    with open(args.config_file, "rb") as f:
        config = yaml.safe_load(f)

    # Process the input data:
    magic_calib_to_dl1(args.input_file, args.output_dir, config, args.process_run)

    logger.info("\nDone.")

    process_time = time.time() - start_time
    logger.info(f"\nProcess time: {process_time:.0f} [sec]\n")


if __name__ == "__main__":
    main()<|MERGE_RESOLUTION|>--- conflicted
+++ resolved
@@ -168,16 +168,8 @@
         )
         config_clean.update({"find_hotpixels": False})
 
-<<<<<<< HEAD
-    else:
-        pedestal_type = config_cleaning['pedestal_type']
-
-        if pedestal_type not in pedestal_types:
-            raise KeyError(f'Unknown pedestal type "{pedestal_type}".')
-=======
     for key, value in config_clean.items():
         logger.info(f"\t{key}: {value}")
->>>>>>> 8274dcd1
 
     find_hotpixels = config_clean["find_hotpixels"]
 
