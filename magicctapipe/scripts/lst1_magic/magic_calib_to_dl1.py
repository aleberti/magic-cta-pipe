--- conflicted
+++ resolved
@@ -46,23 +46,17 @@
     number_of_islands,
     timing_parameters,
 )
-
 from ctapipe.instrument import SubarrayDescription
 from ctapipe.io import HDF5TableWriter
 from ctapipe_io_magic import MAGICEventSource
 
 from magicctapipe.image import MAGICClean
-<<<<<<< HEAD
-from magicctapipe.io import RealEventInfoContainer, SimEventInfoContainer, format_object
-from magicctapipe.io.io import TEL_COMBINATIONS
-=======
 from magicctapipe.io import (
     RealEventInfoContainer,
     SimEventInfoContainer,
     check_input_list,
     format_object,
 )
->>>>>>> 5a2e33bb
 from magicctapipe.utils import calculate_disp, calculate_impact
 
 __all__ = ["magic_calib_to_dl1"]
@@ -76,6 +70,12 @@
 
 # The pedestal types to find bad RMS pixels
 PEDESTAL_TYPES = ["fundamental", "from_extractor", "from_extractor_rndm"]
+TEL_COMBINATIONS = {
+    "M1_M2": [2, 3],  # combo_type = 0
+    "LST1_M1": [1, 2],  # combo_type = 1
+    "LST1_M2": [1, 3],  # combo_type = 2
+    "LST1_M1_M2": [1, 2, 3],  # combo_type = 3
+}  # TODO: REMOVE WHEN SWITCHING TO THE NEW RFs IMPLEMENTTATION (1 RF PER TELESCOPE)
 
 
 def magic_calib_to_dl1(input_file, output_dir, config, max_events, process_run=False):
@@ -340,23 +340,27 @@
 
             # Reset the telescope IDs
             if tel_id == 1:
-<<<<<<< HEAD
-                event_info.tel_id = 2  # MAGIC-I
-=======
                 event_info.tel_id = config["mc_tel_ids"]["MAGIC-I"]  # MAGIC-I
 
->>>>>>> 5a2e33bb
             elif tel_id == 2:
                 event_info.tel_id = config["mc_tel_ids"]["MAGIC-II"]  # MAGIC-II
 
             if event.trigger.tels_with_trigger == [1, 2]:
-                tels_with_trigger_magic_lst = list(TEL_COMBINATIONS.values()).index([2, 3]) # M1+M2
+                tels_with_trigger_magic_lst = list(TEL_COMBINATIONS.values()).index(
+                    [2, 3]
+                )  # M1+M2
             elif event.trigger.tels_with_trigger == [2, 3]:
-                tels_with_trigger_magic_lst = list(TEL_COMBINATIONS.values()).index([1, 3]) # M2+LST
+                tels_with_trigger_magic_lst = list(TEL_COMBINATIONS.values()).index(
+                    [1, 3]
+                )  # M2+LST
             elif event.trigger.tels_with_trigger == [1, 3]:
-                tels_with_trigger_magic_lst = list(TEL_COMBINATIONS.values()).index([1, 2]) # M1+LST
+                tels_with_trigger_magic_lst = list(TEL_COMBINATIONS.values()).index(
+                    [1, 2]
+                )  # M1+LST
             elif event.trigger.tels_with_trigger == [1, 2, 3]:
-                tels_with_trigger_magic_lst = list(TEL_COMBINATIONS.values()).index([1, 2, 3]) # M1+M2+LST
+                tels_with_trigger_magic_lst = list(TEL_COMBINATIONS.values()).index(
+                    [1, 2, 3]
+                )  # M1+M2+LST
 
             event_info.tels_with_trigger = tels_with_trigger_magic_lst
 
@@ -368,8 +372,6 @@
         n_events_processed = event.count + 1
         logger.info(f"\nIn total {n_events_processed} events are processed.")
 
-<<<<<<< HEAD
-=======
     # Reset the telescope IDs of the subarray description
     tel_positions_magic = {
         config["mc_tel_ids"]["MAGIC-I"]: subarray.positions[1],  # MAGIC-I
@@ -385,7 +387,6 @@
         "MAGIC-Array", tel_positions_magic, tel_descriptions_magic
     )
 
->>>>>>> 5a2e33bb
     # Save the subarray description
     subarray_magic.to_hdf(output_file)
 
