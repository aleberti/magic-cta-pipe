#!/usr/bin/env python
# coding: utf-8

"""
This script trains energy, DISP regressors and event classifiers with
DL1-stereo events. The input events are separated by the telescope
combination types at first, and then telescope-wise RFs are trained for
every combination type. When training event classifiers, gamma or proton
MC events are randomly extracted so that the RFs are trained with the
same number of events by both types of primary particles.

Please specify the RF type that will be trained by using
`--train-energy`, `--train-disp` and `--train-classifier` arguments.

If the `--use-unsigned` argument is given, the RFs will be trained with
unsigned features.

Before running the script, it would be better to merge input MC files
per telescope pointing direction with the following script:
`magic-cta-pipe/magicctapipe/scripts/lst1_magic/merge_hdf_files.py`

Usage:
$ python lst1_magic_train_rfs.py
--input-dir-gamma dl1_stereo/gamma
(--input-dir-proton dl1_stereo/proton)
(--output-dir rfs)
(--config-file config.yaml)
(--train-energy)
(--train-disp)
(--train-classifier)
(--use-unsigned)

Broader usage:
This script is called automatically from the script "RF.py".
If you want to analyse a target, this is the way to go. See this other script for more details.

"""

import argparse
import logging
import random
import time
from pathlib import Path

import numpy as np
import pandas as pd
import yaml
from magicctapipe.io import format_object, load_train_data_files_tel, telescope_combinations
from magicctapipe.io.io import GROUP_INDEX_TRAIN
from magicctapipe.reco import DispRegressor, EnergyRegressor, EventClassifier

__all__ = [
    "get_events_at_random",
    "train_energy_regressor",
    "train_disp_regressor",
    "train_event_classifier",
]

logger = logging.getLogger(__name__)
logger.addHandler(logging.StreamHandler())
logger.setLevel(logging.INFO)

# True event class of gamma and proton MCs
EVENT_CLASS_GAMMA = 0
EVENT_CLASS_PROTON = 1

# Set the random seed
random.seed(1000)


def get_events_at_random(event_data, n_events_random):
    """
    Extracts a given number of shower events randomly.

    Parameters
    ----------
    event_data: pandas.core.frame.DataFrame
        Data frame of shower events
    n_events_random: int or float
        Number of events to be extracted randomly

    Returns
    -------
    event_data_selected: pandas.core.frame.DataFrame
        Data frame of the shower events extracted randomly
    """

    # Get the unique multi indices
    multi_indices_unique = np.unique(event_data.index).tolist()

    # Extract a given number of indices randomly
    multi_indices_random = pd.MultiIndex.from_tuples(
        tuples=random.sample(multi_indices_unique, n_events_random),
        names=event_data.index.names,
    )

    # Extract the events of the random indices
    event_data_selected = event_data.loc[multi_indices_random]
    event_data_selected.sort_index(inplace=True)

    return event_data_selected


def train_energy_regressor(input_dir, output_dir, config, use_unsigned_features=False):
    """
    Trains energy regressors with gamma MC DL1-stereo events.

    Parameters
    ----------
    input_dir: str
        Path to a directory where input gamma MC data files are stored
    output_dir: str
        Path to a directory where to save trained RFs
    config: dict
        Configuration for the LST + MAGIC analysis
    use_unsigned_features: bool
        If `True`, it uses unsigned features for training RFs
    """

    config_rf = config["energy_regressor"]

    TEL_NAMES, _ = telescope_combinations(config)
    
    gamma_offaxis = config_rf["gamma_offaxis"]

    logger.info("\nGamma off-axis angles allowed:")
    logger.info(format_object(gamma_offaxis))

    # Load the input files
    logger.info(f"\nInput directory: {input_dir}")

    event_data_train = load_train_data_files_tel(
        input_dir, config, gamma_offaxis["min"], gamma_offaxis["max"]
    )

    # Configure the energy regressor
    logger.info("\nRF regressors:")
    logger.info(format_object(config_rf["settings"]))

    logger.info("\nFeatures:")
    logger.info(format_object(config_rf["features"]))

    logger.info(f"\nUse unsigned features: {use_unsigned_features}")
    
    logger.info(f"\nconfiguration file: {config}")
    logger.info(f'\nmc_tel_ids: {config["mc_tel_ids"]}')
    energy_regressor = EnergyRegressor(
        TEL_NAMES, config_rf["settings"], config_rf["features"], use_unsigned_features
    )

    # Create the output directory
    Path(output_dir).mkdir(exist_ok=True, parents=True)

    # Loop over every telescope combination type
<<<<<<< HEAD
    for tel_id, df_train in event_data_train.items():

        logger.info(f"\nEnergy regressors for the telescope ID '{tel_id}' :")
=======
    for tel_combo, df_train in event_data_train.items():
        logger.info(f"\nEnergy regressors for the '{tel_combo}' type:")
>>>>>>> 725ce6fe

        # Train the RFs
        energy_regressor.fit(df_train)

        # Check the feature importance
<<<<<<< HEAD
        telescope_rf = energy_regressor.telescope_rfs[tel_id]

        importances = telescope_rf.feature_importances_.round(5)
        importances = dict(zip(energy_regressor.features, importances))
=======
        for tel_id, telescope_rf in energy_regressor.telescope_rfs.items():
            importances = telescope_rf.feature_importances_.round(5)
            importances = dict(zip(energy_regressor.features, importances))
>>>>>>> 725ce6fe

        logger.info(f"\n{TEL_NAMES[tel_id]} feature importance:")
        logger.info(format_object(importances))

        # Save the trained RFs
        if use_unsigned_features:
            output_file = f"{output_dir}/energy_regressors_{tel_id}_unsigned.joblib"
        else:
            output_file = f"{output_dir}/energy_regressors_{tel_id}.joblib"

        energy_regressor.save(output_file)

        logger.info(f"\nOutput file: {output_file}")


def train_disp_regressor(input_dir, output_dir, config, use_unsigned_features=False):
    """
    Trains DISP regressors with gamma MC DL1-stereo events.

    Parameters
    ----------
    input_dir: str
        Path to a directory where input gamma MC data files are stored
    output_dir: str
        Path to a directory where to save trained RFs
    config: dict
        Configuration for the LST-1 + MAGIC analysis
    use_unsigned_features: bool
        If `True`, it uses unsigned features for training RFs
    """

    config_rf = config["disp_regressor"]

    TEL_NAMES, _ = telescope_combinations(config)
    
    gamma_offaxis = config_rf["gamma_offaxis"]

    logger.info("\nGamma off-axis angles allowed:")
    logger.info(format_object(gamma_offaxis))

    # Load the input files
    logger.info(f"\nInput directory: {input_dir}")

    event_data_train = load_train_data_files_tel(
        input_dir, config, gamma_offaxis["min"], gamma_offaxis["max"]
    )

    # Configure the DISP regressor
    logger.info("\nRF regressors:")
    logger.info(format_object(config_rf["settings"]))

    logger.info("\nFeatures:")
    logger.info(format_object(config_rf["features"]))

    logger.info(f"\nUse unsigned features: {use_unsigned_features}")

    disp_regressor = DispRegressor(
        TEL_NAMES, config_rf["settings"], config_rf["features"], use_unsigned_features
    )

    # Create the output directory
    Path(output_dir).mkdir(exist_ok=True, parents=True)

    # Loop over every telescope combination type
<<<<<<< HEAD
    for tel_id, df_train in event_data_train.items():

        logger.info(f"\nDISP regressors for the telescope ID '{tel_id}':")
=======
    for tel_combo, df_train in event_data_train.items():
        logger.info(f"\nDISP regressors for the '{tel_combo}' type:")
>>>>>>> 725ce6fe

        # Train the RFs
        disp_regressor.fit(df_train)

        # Check the feature importance
<<<<<<< HEAD
        telescope_rf = disp_regressor.telescope_rfs[tel_id]

        importances = telescope_rf.feature_importances_.round(5)
        importances = dict(zip(disp_regressor.features, importances))
=======
        for tel_id, telescope_rf in disp_regressor.telescope_rfs.items():
            importances = telescope_rf.feature_importances_.round(5)
            importances = dict(zip(disp_regressor.features, importances))
>>>>>>> 725ce6fe

        logger.info(f"\n{TEL_NAMES[tel_id]} feature importance:")
        logger.info(format_object(importances))

        # Save the trained RFs to an output file
        if use_unsigned_features:
            output_file = f"{output_dir}/disp_regressors_{tel_id}_unsigned.joblib"
        else:
            output_file = f"{output_dir}/disp_regressors_{tel_id}.joblib"

        disp_regressor.save(output_file)

        logger.info(f"\nOutput file: {output_file}")


def train_event_classifier(
    input_dir_gamma, input_dir_proton, output_dir, config, use_unsigned_features=False
):
    """
    Trains event classifiers with gamma and proton MC DL1-stereo events.

    Parameters
    ----------
    input_dir_gamma: str
        Path to a directory where input gamma MC data files are stored
    input_dir_proton: str
        Path to a directory where input proton MC data files are stored
    output_dir: str
        Path to a directory where to save trained RFs
    config: dict
        Configuration for the LST-1 + MAGIC analysis
    use_unsigned_features: bool
        If `True`, it uses unsigned features for training RFs
    """

    config_rf = config["event_classifier"]

    TEL_NAMES, _ = telescope_combinations(config)
    
    gamma_offaxis = config_rf["gamma_offaxis"]

    logger.info("\nGamma off-axis angles allowed:")
    logger.info(format_object(gamma_offaxis))

    # Load the input gamma MC data files
    logger.info(f"\nInput gamma MC directory: {input_dir_gamma}")

    event_data_gamma = load_train_data_files_tel(
        input_dir_gamma, config, gamma_offaxis["min"], gamma_offaxis["max"], EVENT_CLASS_GAMMA
    )

    # Load the input proton MC data files
    logger.info(f"\nInput proton MC directory: {input_dir_proton}")

    event_data_proton = load_train_data_files_tel(
        input_dir_proton, config, true_event_class=EVENT_CLASS_PROTON
    )

    # Configure the event classifier
    logger.info("\nRF classifiers:")
    logger.info(format_object(config_rf["settings"]))

    logger.info("\nFeatures:")
    logger.info(format_object(config_rf["features"]))

    logger.info(f"\nUse unsigned features: {use_unsigned_features}")

    event_classifier = EventClassifier(
        TEL_NAMES, config_rf["settings"], config_rf["features"], use_unsigned_features
    )

    # Create the output directory
    Path(output_dir).mkdir(exist_ok=True, parents=True)

    # Loop over every telescope combination type
    common_combinations = set(event_data_gamma.keys()) & set(event_data_proton.keys())

<<<<<<< HEAD
    for tel_id in sorted(common_combinations):

        logger.info(f"\nEvent classifiers for the telescope ID '{tel_id}':")
=======
    for tel_combo in sorted(common_combinations):
        logger.info(f"\nEvent classifiers for the '{tel_combo}' type:")
>>>>>>> 725ce6fe

        df_gamma = event_data_gamma[tel_id]
        df_proton = event_data_proton[tel_id]

        # Adjust the number of training samples
        n_events_gamma = len(df_gamma.groupby(GROUP_INDEX_TRAIN).size())
        n_events_proton = len(df_proton.groupby(GROUP_INDEX_TRAIN).size())

        if n_events_gamma > n_events_proton:
            logger.info(f"Extracting {n_events_proton} gamma MC events...")
            df_gamma = get_events_at_random(df_gamma, n_events_proton)

        elif n_events_proton > n_events_gamma:
            logger.info(f"Extracting {n_events_gamma} proton MC events...")
            df_proton = get_events_at_random(df_proton, n_events_gamma)

        df_train = pd.concat([df_gamma, df_proton])

        # Train the RFs
        event_classifier.fit(df_train)

        # Check the feature importance
<<<<<<< HEAD
        telescope_rf = event_classifier.telescope_rfs[tel_id]

        importances = telescope_rf.feature_importances_.round(5)
        importances = dict(zip(event_classifier.features, importances))
=======
        for tel_id, telescope_rf in event_classifier.telescope_rfs.items():
            importances = telescope_rf.feature_importances_.round(5)
            importances = dict(zip(event_classifier.features, importances))
>>>>>>> 725ce6fe

        logger.info(f"\n{TEL_NAMES[tel_id]} feature importance:")
        logger.info(format_object(importances))

        # Save the trained RFs to an output file
        if use_unsigned_features:
            output_file = f"{output_dir}/event_classifiers_{tel_id}_unsigned.joblib"
        else:
            output_file = f"{output_dir}/event_classifiers_{tel_id}.joblib"

        event_classifier.save(output_file)

        logger.info(f"\nOutput file: {output_file}")


def main():
    start_time = time.time()

    parser = argparse.ArgumentParser()

    parser.add_argument(
        "--input-dir-gamma",
        "-g",
        dest="input_dir_gamma",
        type=str,
        required=True,
        help="Path to a directory where input gamma MC data files are stored",
    )

    parser.add_argument(
        "--input-dir-proton",
        "-p",
        dest="input_dir_proton",
        type=str,
        help="Path to a directory where input proton MC data files are stored",
    )

    parser.add_argument(
        "--output-dir",
        "-o",
        dest="output_dir",
        type=str,
        default="./data",
        help="Path to a directory where to save trained RFs",
    )

    parser.add_argument(
        "--config-file",
        "-c",
        dest="config_file",
        type=str,
        default="./config.yaml",
        help="Path to a configuration file",
    )

    parser.add_argument(
        "--train-energy",
        dest="train_energy",
        action="store_true",
        help="Train energy regressors",
    )

    parser.add_argument(
        "--train-disp",
        dest="train_disp",
        action="store_true",
        help="Train DISP regressors",
    )

    parser.add_argument(
        "--train-classifier",
        dest="train_classifier",
        action="store_true",
        help="Train event classifiers",
    )

    parser.add_argument(
        "--use-unsigned",
        dest="use_unsigned",
        action="store_true",
        help="Use unsigned features for training RFs",
    )

    args = parser.parse_args()

    with open(args.config_file, "rb") as f:
        config = yaml.safe_load(f)

    # Train RFs
    if args.train_energy:
        train_energy_regressor(
            args.input_dir_gamma, args.output_dir, config, args.use_unsigned
        )

    if args.train_disp:
        train_disp_regressor(
            args.input_dir_gamma, args.output_dir, config, args.use_unsigned
        )

    if args.train_classifier:
        train_event_classifier(
            input_dir_gamma=args.input_dir_gamma,
            input_dir_proton=args.input_dir_proton,
            output_dir=args.output_dir,
            config=config,
            use_unsigned_features=args.use_unsigned,
        )

    if not any([args.train_energy, args.train_disp, args.train_classifier]):
        raise ValueError(
            "The RF type is not specified. Please see the usage with `--help`."
        )

    logger.info("\nDone.")

    process_time = time.time() - start_time
    logger.info(f"\nProcess time: {process_time:.0f} [sec]\n")


if __name__ == "__main__":
    main()<|MERGE_RESOLUTION|>--- conflicted
+++ resolved
@@ -152,29 +152,18 @@
     Path(output_dir).mkdir(exist_ok=True, parents=True)
 
     # Loop over every telescope combination type
-<<<<<<< HEAD
     for tel_id, df_train in event_data_train.items():
 
         logger.info(f"\nEnergy regressors for the telescope ID '{tel_id}' :")
-=======
-    for tel_combo, df_train in event_data_train.items():
-        logger.info(f"\nEnergy regressors for the '{tel_combo}' type:")
->>>>>>> 725ce6fe
 
         # Train the RFs
         energy_regressor.fit(df_train)
 
         # Check the feature importance
-<<<<<<< HEAD
         telescope_rf = energy_regressor.telescope_rfs[tel_id]
 
         importances = telescope_rf.feature_importances_.round(5)
         importances = dict(zip(energy_regressor.features, importances))
-=======
-        for tel_id, telescope_rf in energy_regressor.telescope_rfs.items():
-            importances = telescope_rf.feature_importances_.round(5)
-            importances = dict(zip(energy_regressor.features, importances))
->>>>>>> 725ce6fe
 
         logger.info(f"\n{TEL_NAMES[tel_id]} feature importance:")
         logger.info(format_object(importances))
@@ -239,29 +228,18 @@
     Path(output_dir).mkdir(exist_ok=True, parents=True)
 
     # Loop over every telescope combination type
-<<<<<<< HEAD
     for tel_id, df_train in event_data_train.items():
 
         logger.info(f"\nDISP regressors for the telescope ID '{tel_id}':")
-=======
-    for tel_combo, df_train in event_data_train.items():
-        logger.info(f"\nDISP regressors for the '{tel_combo}' type:")
->>>>>>> 725ce6fe
 
         # Train the RFs
         disp_regressor.fit(df_train)
 
         # Check the feature importance
-<<<<<<< HEAD
         telescope_rf = disp_regressor.telescope_rfs[tel_id]
 
         importances = telescope_rf.feature_importances_.round(5)
         importances = dict(zip(disp_regressor.features, importances))
-=======
-        for tel_id, telescope_rf in disp_regressor.telescope_rfs.items():
-            importances = telescope_rf.feature_importances_.round(5)
-            importances = dict(zip(disp_regressor.features, importances))
->>>>>>> 725ce6fe
 
         logger.info(f"\n{TEL_NAMES[tel_id]} feature importance:")
         logger.info(format_object(importances))
@@ -339,14 +317,9 @@
     # Loop over every telescope combination type
     common_combinations = set(event_data_gamma.keys()) & set(event_data_proton.keys())
 
-<<<<<<< HEAD
     for tel_id in sorted(common_combinations):
 
         logger.info(f"\nEvent classifiers for the telescope ID '{tel_id}':")
-=======
-    for tel_combo in sorted(common_combinations):
-        logger.info(f"\nEvent classifiers for the '{tel_combo}' type:")
->>>>>>> 725ce6fe
 
         df_gamma = event_data_gamma[tel_id]
         df_proton = event_data_proton[tel_id]
@@ -369,16 +342,10 @@
         event_classifier.fit(df_train)
 
         # Check the feature importance
-<<<<<<< HEAD
         telescope_rf = event_classifier.telescope_rfs[tel_id]
 
         importances = telescope_rf.feature_importances_.round(5)
         importances = dict(zip(event_classifier.features, importances))
-=======
-        for tel_id, telescope_rf in event_classifier.telescope_rfs.items():
-            importances = telescope_rf.feature_importances_.round(5)
-            importances = dict(zip(event_classifier.features, importances))
->>>>>>> 725ce6fe
 
         logger.info(f"\n{TEL_NAMES[tel_id]} feature importance:")
         logger.info(format_object(importances))
@@ -395,6 +362,7 @@
 
 
 def main():
+
     start_time = time.time()
 
     parser = argparse.ArgumentParser()
