#!/usr/bin/env python
# coding: utf-8

"""
This script searches for coincident events from LST and MAGIC joint
observation data offline using their timestamps. It applies the
coincidence window to LST events, and checks the coincidence within
the time offset region specified in the configuration file. Since the
optimal time offset changes depending on the telescope distance along
the pointing direction, it is recommended to input one subrun file for
LST data, whose observation time is usually around 10 seconds so the
change of the distance is negligible.

The MAGIC standard stereo analysis discards the events when one of the
telescope images cannot survive the cleaning or fail to compute the DL1
parameters. However, it's possible to perform the stereo analysis if
LST sees these events. Thus, it checks the coincidence for each
telescope combination (e.g., LST1 + M1 and LST1 + M2) and keeps the
MAGIC events even if they do not have their MAGIC-stereo counterparts.

The MAGIC-stereo events, observed during the LST observation time
period but not coincident with any LST events, are also saved in the
output file, but they are not yet used for the high level analysis.

Unless there is any particular reason, please use the default half width
300 ns for the coincidence window, which is optimized to reduce the
accidental coincidence rate as much as possible by keeping the number of
actual coincident events.

Please note that the time offset depends on the date of observations 
as summarized below:
* before June 12 2021: -3.1 us
* June 13 2021 to Feb 28 2023: -6.5 us
* March 10 2023 to March 30 2023: -76039.3 us
* April 13 2023 to August 2023: -25.1 us
* after Sep 11 2023 : -6.2 us
By default, pre offset search is performed using large shower events.
The possible time offset is found among all possible combinations of 
time offsets using those events. Finally, the time offset scan is performed
around the possible offset found by the pre offset search. Instead of that,
you can also define the offset scan range in the configuration file.

Usage per single LST data file (indicated if you want to do tests):
$ python lst1_magic_event_coincidence.py
--input-file-lst dl1/LST/dl1_LST.Run03265.0040.h5
--input-dir-magic dl1/MAGIC
(--output-dir dl1_coincidence)
(--config-file config.yaml)

Broader usage:
This script is called automatically from the script "coincident_events.py".
If you want to analyse a target, this is the way to go. See this other script for more details.
"""

import argparse
import logging
import sys
import time
from decimal import Decimal
from pathlib import Path
import numpy as np
import pandas as pd
import yaml
from astropy import units as u
from ctapipe.instrument import SubarrayDescription
from magicctapipe.io import (   
    get_stereo_events,
    load_lst_dl1_data_file,
    load_magic_dl1_data_files,
    save_pandas_data_in_table,
    telescope_combinations,
<<<<<<< HEAD
=======
    check_input_list,
>>>>>>> ddfdcf3b
)

__all__ = ["event_coincidence","telescope_positions"]

logger = logging.getLogger(__name__)
logger.addHandler(logging.StreamHandler())
logger.setLevel(logging.INFO)

# The conversion factor from seconds to nanoseconds
SEC2NSEC = Decimal("1e9")

# The final digit of timestamps
TIME_ACCURACY = 100 * u.ns


def telescope_positions(config):
    """
    This function computes the telescope positions with respect to the array baricenter. 
    The array can have any configuration, e.g.: M1+M2+LST1+LST2, the full MAGIC+LST array, etc.
    
    Parameters
    ----------
    config: dict
        dictionary generated from an yaml file with information about the telescope IDs.
        
    Returns
    -------
    TEL_POSITIONS: dict
        Dictionary with telescope positions in the baricenter reference frame of the adopted array.
    """
    
    #Telescope positions in meters in a generic reference frame:
    RELATIVE_POSITIONS = {
    "LST-1" : [-70.930, -52.070, 43.00],
    "LST-2" : [-35.270,  66.140, 32.00],
    "LST-3" : [75.280 ,  50.490, 28.70],
    "LST-4" : [30.910 , -64.540, 32.00],
    "MAGIC-I" : [-23.540, -191.750, 41.25],
    "MAGIC-II" : [-94.05, -143.770, 42.42]
    }
<<<<<<< HEAD
    
    telescopes_in_use = {}
    x = np.asarray([])
    y = np.asarray([])
    z = np.asarray([])
    for k, v in config["mc_tel_ids"].items(): 
        if v > 0:
            telescopes_in_use[v] = RELATIVE_POSITIONS[k]
            x = np.append(x,RELATIVE_POSITIONS[k][0])
            y = np.append(y,RELATIVE_POSITIONS[k][1])
            z = np.append(z,RELATIVE_POSITIONS[k][2])
    
    average_xyz = np.asarray([np.mean(x), np.mean(y), np.mean(z)])
    
    TEL_POSITIONS = {}
    for k, v in telescopes_in_use.items():
        TEL_POSITIONS[k] = list(np.round(np.asarray(v)-average_xyz,2)) * u.m
    
    return TEL_POSITIONS
    

=======

    telescopes_in_use = {}
    tel_cp=config["mc_tel_ids"].copy()
    for k, v in tel_cp.copy().items():
        if v <= 0:
            # Here we remove the telescopes with ID (i.e. "v") <= 0 from the dictionary:
            tel_cp.pop(k)
        else:
            # Here we check if the telescopes "k" listed in the configuration file are indeed LSTs or MAGICs:
            if k in RELATIVE_POSITIONS.keys():
                telescopes_in_use[v] = RELATIVE_POSITIONS[k]
            else:
                raise Exception(f"Telescope {k} not allowed in analysis. The telescopes allowed are LST-1, LST-2, LST-3, LST-4, MAGIC-I, and MAGIC-II.")
    
    average_xyz=np.array([RELATIVE_POSITIONS[k] for k in tel_cp.keys()]).mean(axis=0)
    TEL_POSITIONS = {}
    for k, v in telescopes_in_use.items():
        TEL_POSITIONS[k] = list(np.round(np.asarray(v)-average_xyz,2)) * u.m
    return TEL_POSITIONS  
>>>>>>> ddfdcf3b


def event_coincidence(input_file_lst, input_dir_magic, output_dir, config):
    """
    Searches for coincident events from LST and MAGIC joint
    observation data offline using their timestamps.

    Parameters
    ----------
    input_file_lst: str
        Path to an input LST DL1 data file
    input_dir_magic: str
        Path to a directory where input MAGIC DL1 data files are stored
    output_dir: str
        Path to a directory where to save an output DL1 data file
    config: dict
        Configuration for the LST + MAGIC combined analysis
    """

    config_coinc = config["event_coincidence"]

    TEL_NAMES, _ = telescope_combinations(config)
    
    TEL_POSITIONS = telescope_positions(config)
<<<<<<< HEAD
    
=======
>>>>>>> ddfdcf3b
    # Load the input LST DL1 data file
    logger.info(f"\nInput LST DL1 data file: {input_file_lst}")

    event_data_lst, subarray_lst = load_lst_dl1_data_file(input_file_lst)

    # Load the input MAGIC DL1 data files
    logger.info(f"\nInput MAGIC directory: {input_dir_magic}")

    event_data_magic, subarray_magic = load_magic_dl1_data_files(input_dir_magic, config)

    # Exclude the parameters non-common to LST and MAGIC data
    timestamp_type_lst = config_coinc["timestamp_type_lst"]
    logger.info(f"\nLST timestamp type: {timestamp_type_lst}")

    event_data_lst.rename(columns={timestamp_type_lst: "timestamp"}, inplace=True)

    params_lst = set(event_data_lst.columns) ^ set(["timestamp"])
    params_magic = set(event_data_magic.columns) ^ set(["time_sec", "time_nanosec"])
    params_non_common = list(params_lst ^ params_magic)

    event_data_lst.drop(params_non_common, axis=1, errors="ignore", inplace=True)
    event_data_magic.drop(params_non_common, axis=1, errors="ignore", inplace=True)

    # Prepare for the event coincidence
    window_half_width = config_coinc["window_half_width"]
    logger.info(f"\nCoincidence window half width: {window_half_width}")

    window_half_width = u.Quantity(window_half_width).to("ns")
    window_half_width = u.Quantity(window_half_width.round(), dtype=int)
    pre_offset_search = False
    if "pre_offset_search" in config_coinc: #looking for the boolean value of pre_offset_search in the configuration file
<<<<<<< HEAD
        pre_offset_search = config_coinc["pre_offset_search"] 
=======
        pre_offset_search = config_coinc["pre_offset_search"]
>>>>>>> ddfdcf3b

    if pre_offset_search:
        logger.info("\nPre offset search will be performed.")
        n_pre_offset_search_events = config_coinc["n_pre_offset_search_events"] #n_pre_offset_search_events is the number of events used to estimate the time offset. Around 100 events may be enough
    else:
        logger.info("\noffset scan range defined in the config file will be used.")
        offset_start = u.Quantity(config_coinc["time_offset"]["start"])
        offset_stop = u.Quantity(config_coinc["time_offset"]["stop"])
<<<<<<< HEAD

=======
>>>>>>> ddfdcf3b
    
    event_data = pd.DataFrame()
    features = pd.DataFrame()
    
    profiles = pd.DataFrame(data={"time_offset": []})

    # Arrange the LST timestamps. They are stored in the UNIX format in
    # units of seconds with 17 digits, 10 digits for the integral part
    # and 7 digits for the fractional part (up to 100 ns order). For the
    # coincidence search, however, it is too long to precisely find
    # coincident events if we keep using the default data type "float64"
    # due to the rounding issue. Thus, here we scale the timestamps to
    # the units of nanoseconds and then use the "int64" type, which can
    # keep a value up to ~20 digits. In order to precisely scale the
    # timestamps, here we use the `Decimal` module.

    timestamps_lst = [Decimal(str(time)) for time in event_data_lst["timestamp"]]
    timestamps_lst = np.array(timestamps_lst) * SEC2NSEC
    timestamps_lst = u.Quantity(timestamps_lst, unit="ns", dtype=int)

    # Loop over every telescope combination
    tel_ids = np.unique(event_data_magic.index.get_level_values("tel_id"))

    for tel_id in tel_ids:

        tel_name = TEL_NAMES[tel_id]
        df_magic = event_data_magic.query(f"tel_id == {tel_id}").copy()

        # Arrange the MAGIC timestamps as same as the LST timestamps
        seconds = np.array([Decimal(str(time)) for time in df_magic["time_sec"]])
        nseconds = np.array([Decimal(str(time)) for time in df_magic["time_nanosec"]])

        timestamps_magic = seconds * SEC2NSEC + nseconds
        timestamps_magic = u.Quantity(timestamps_magic, unit="ns", dtype=int)

        df_magic["timestamp"] = timestamps_magic.to_value("s")
        df_magic.drop(["time_sec", "time_nanosec"], axis=1, inplace=True)

        # Pre offset search is performed to define the offset scan region.
        # First, N events are extracted from largest intensity events for LST and
        # MAGIC. Then, it counts the number of coincident events within a defined
        # window after shifting all possible combinations (N x N) of time offsets.
        if pre_offset_search:
            logger.info(
                "\nPre offset search using large-intensity shower events is ongoing..."
            )

            logger.info(
                f"\nExtracting the {tel_name} events taken when LST observed for pre offset search..."
            )

            time_lolim = timestamps_lst[0] - window_half_width
            time_uplim = timestamps_lst[-1] + window_half_width
            cond_lolim = timestamps_magic >= time_lolim
            cond_uplim = timestamps_magic <= time_uplim

            mask_lst_obs_window = np.logical_and(cond_lolim, cond_uplim)
            n_events_magic = np.count_nonzero(mask_lst_obs_window)

            if n_events_magic == 0:
                logger.info(f"--> No {tel_name} events are found. Skipping...")
                continue

            logger.info(f"--> {n_events_magic} events are found.")

            # Extract indexes of MAGIC large shower events
            index_large_intensity_magic = np.argsort(
                df_magic["intensity"][mask_lst_obs_window]
            )[::-1][:n_pre_offset_search_events]

            # If LST/MAGIC observations are not completely overlapped, only small
            # numbers of MAGIC events are left for the pre offset search.
            # To find large-intensity showers within the same time window,
            # time cut around MAGIC observations is applied to the LST data set.
            time_lolim = timestamps_magic[mask_lst_obs_window][0] - window_half_width
            time_uplim = timestamps_magic[mask_lst_obs_window][-1] + window_half_width

            cond_lolim = timestamps_lst >= time_lolim
            cond_uplim = timestamps_lst <= time_uplim

            mask_magic_obs_window = np.logical_and(cond_lolim, cond_uplim)

            if np.count_nonzero(mask_magic_obs_window) == 0:
                logger.info(
                    f"\nNo LST events are found around {tel_name} events. Skipping..."
                )
                continue

            # Extract indexes of LST large shower events
            index_large_intensity_lst = np.argsort(
                event_data_lst["intensity"][mask_magic_obs_window]
            )[::-1][:n_pre_offset_search_events]

            # Crate an array of all combinations of [MAGIC timestamp, LST timestamp]
            timestamps_magic_lst_combination = np.array(
                np.meshgrid(
                    timestamps_magic[mask_lst_obs_window][
                        index_large_intensity_magic
                    ].value,
                    timestamps_lst[mask_magic_obs_window][
                        index_large_intensity_lst
                    ].value,
                )
            ).reshape(2, -1)

            # Compute all combinations of time offset between MAGIC and LST
            time_offsets_pre_search = (
                timestamps_magic_lst_combination[0]
                - timestamps_magic_lst_combination[1]
            )

            time_offsets_pre_search = u.Quantity(
                time_offsets_pre_search.round(), unit="ns", dtype=int
            )

            n_coincidences_pre_search = [
                np.sum(
                    np.abs(time_offsets_pre_search - time_offset).value
                    < window_half_width.value
                )
                for time_offset in time_offsets_pre_search
            ]

            n_coincidences_pre_search = np.array(n_coincidences_pre_search)

            offset_at_max_pre_search = time_offsets_pre_search[
                n_coincidences_pre_search == n_coincidences_pre_search.max()
            ].mean()
            offset_at_max_pre_search = offset_at_max_pre_search.to("us").round(1)

            logger.info(
                f"\nPre offset search finds {offset_at_max_pre_search} as a possible offset"
            )

            # offset scan region is defined as 3 x half window width
            # around the offset_at_max to cover "full window width" which will
            # be used to compute weighted average of the time offset
            offset_start = offset_at_max_pre_search - 3 * window_half_width
            offset_stop = offset_at_max_pre_search + 3 * window_half_width

        logger.info("\nTime offsets scan region:")
        logger.info(f"  start: {offset_start.to('us').round(1)}")
        logger.info(f"  stop: {offset_stop.to('us').round(1)}")

        time_offsets = np.arange(
            start=offset_start.to_value("ns").round(),
            stop=offset_stop.to_value("ns").round(),
            step=TIME_ACCURACY.to_value("ns").round(),
        )

        time_offsets = u.Quantity(time_offsets.round(), unit="ns", dtype=int)

        # Extract the MAGIC events taken when LST observed
        logger.info(f"\nExtracting the {tel_name} events taken when LST observed...")

        time_lolim = timestamps_lst[0] + time_offsets[0] - window_half_width
        time_uplim = timestamps_lst[-1] + time_offsets[-1] + window_half_width
        cond_lolim = timestamps_magic >= time_lolim
        cond_uplim = timestamps_magic <= time_uplim

        mask = np.logical_and(cond_lolim, cond_uplim)
        n_events_magic = np.count_nonzero(mask)

        if n_events_magic == 0:
            logger.info(f"--> No {tel_name} events are found. Skipping...")
            continue

        logger.info(f"--> {n_events_magic} events are found.")

        df_magic = df_magic.iloc[mask]
        timestamps_magic = timestamps_magic[mask]

        # Start checking the event coincidence. The time offsets and the
        # coincidence window are applied to the LST events, and the
        # MAGIC events existing in the window, including the edges, are
        # recognized as the coincident events. At first, we scan the
        # number of coincident events in each time offset and find the
        # offset maximizing the number of events. Then, we calculate the
        # average offset weighted by the number of events around the
        # maximizing offset. Finally, we again check the coincidence at
        # the average offset and then keep the coincident events.

        n_coincidences = []

        logger.info("\nChecking the event coincidence...")

        for time_offset in time_offsets:
            times_lolim = timestamps_lst + time_offset - window_half_width
            times_uplim = timestamps_lst + time_offset + window_half_width

            cond_lolim = timestamps_magic.value >= times_lolim[:, np.newaxis].value
            cond_uplim = timestamps_magic.value <= times_uplim[:, np.newaxis].value

            mask = np.logical_and(cond_lolim, cond_uplim)
            n_coincidence = np.count_nonzero(mask)

            logger.info(
                f"time offset: {time_offset.to('us'):.1f} --> {n_coincidence} events"
            )

            n_coincidences.append(n_coincidence)
            

       

        if not any(n_coincidences):
            logger.info("\nNo coincident events are found. Skipping...")
            continue

        n_coincidences = np.array(n_coincidences)
       

        # Sometimes there are more than one time offset maximizing the
        # number of coincidences, so here we calculate the mean of them
        offset_at_max = time_offsets[n_coincidences == n_coincidences.max()].mean()

        # The half width of the average region is defined as the "full"
        # width of the coincidence window, since the width of the
        # coincidence distribution becomes larger than that of the
        # coincidence window due to the uncertainty of the timestamps
        offset_lolim = offset_at_max - 2 * window_half_width
        offset_uplim = offset_at_max + 2 * window_half_width

        cond_lolim = time_offsets >= np.round(offset_lolim)
        cond_uplim = time_offsets <= np.round(offset_uplim)

        mask = np.logical_and(cond_lolim, cond_uplim)

        average_offset = np.average(time_offsets[mask], weights=n_coincidences[mask])
        average_offset = u.Quantity(average_offset.round(), dtype=int)

        logger.info(f"\nAverage offset: {average_offset.to('us'):.3f}")

        # Check again the coincidence at the average offset
        times_lolim = timestamps_lst + average_offset - window_half_width
        times_uplim = timestamps_lst + average_offset + window_half_width

        cond_lolim = timestamps_magic.value >= times_lolim[:, np.newaxis].value
        cond_uplim = timestamps_magic.value <= times_uplim[:, np.newaxis].value

        mask = np.logical_and(cond_lolim, cond_uplim)

        n_events_at_avg = np.count_nonzero(mask)
        percentage = 100 * n_events_at_avg / n_events_magic

        logger.info(f"--> Number of coincident events: {n_events_at_avg}")
        logger.info(f"--> Fraction over the {tel_name} events: {percentage:.1f}%")

        # Keep only the LST events coincident with the MAGIC events,
        # and assign the MAGIC observation and event IDs to them
        indices_lst, indices_magic = np.where(mask)

        multi_indices_magic = df_magic.iloc[indices_magic].index
        obs_ids_magic = multi_indices_magic.get_level_values("obs_id_magic")
        event_ids_magic = multi_indices_magic.get_level_values("event_id_magic")

        df_lst = event_data_lst.iloc[indices_lst].copy()
        df_lst["obs_id_magic"] = obs_ids_magic
        df_lst["event_id_magic"] = event_ids_magic
        df_lst.reset_index(inplace=True)
        df_lst.set_index(["obs_id_magic", "event_id_magic", "tel_id"], inplace=True)

        # Assign also the LST observation and event IDs to the MAGIC
        # events coincident with the LST events
        obs_ids_lst = df_lst["obs_id_lst"].to_numpy()
        event_ids_lst = df_lst["event_id_lst"].to_numpy()

        df_magic.loc[multi_indices_magic, "obs_id_lst"] = obs_ids_lst
        df_magic.loc[multi_indices_magic, "event_id_lst"] = event_ids_lst

        # Arrange the data frames
        coincidence_id = "1" + str(tel_id)  # Combination of the telescope IDs

        df_feature = pd.DataFrame(
            data={
                "coincidence_id": [int(coincidence_id)],
                "window_half_width": [window_half_width.to_value("ns")],
                "unix_time": [df_lst["timestamp"].mean()],
                "pointing_alt_lst": [df_lst["pointing_alt"].mean()],
                "pointing_az_lst": [df_lst["pointing_az"].mean()],
                "pointing_alt_magic": [df_magic["pointing_alt"].mean()],
                "pointing_az_magic": [df_magic["pointing_az"].mean()],
                "average_offset": [average_offset.to_value("us")],
                "n_coincidence": [n_events_at_avg],
                "n_events_magic": [n_events_magic],
            }
        )

        df_profile = pd.DataFrame(
            data={
                "time_offset": time_offsets.to_value("us").round(1),
                f"n_coincidence_tel{coincidence_id}": n_coincidences,
            }
        )

        event_data = pd.concat([event_data, df_lst, df_magic])
        features = pd.concat([features, df_feature])
        profiles = profiles.merge(df_profile, on="time_offset", how="outer")
        profiles = profiles.sort_values("time_offset")

    if event_data.empty:
        logger.info("\nNo coincident events are found. Exiting...")
        sys.exit()

    event_data.sort_index(inplace=True)
    event_data.drop_duplicates(inplace=True)

    # It sometimes happen that even if it is a MAGIC-stereo event, only
    # M1 or M2 event is coincident with a LST event. In that case we
    # keep both M1 and M2 events, since they are recognized as the same
    # shower event by the MAGIC-stereo hardware trigger.

    # We also keep the MAGIC-stereo events not coincident with any LST
    # events, since the stereo reconstruction is still feasible, but not
    # yet used for the high level analysis.

    group_mean = event_data.groupby(["obs_id_magic", "event_id_magic"]).mean()

    event_data["obs_id"] = group_mean["obs_id_lst"]
    event_data["event_id"] = group_mean["event_id_lst"]

    indices = event_data[event_data["obs_id"].isna()].index

    event_data.loc[indices, "obs_id"] = indices.get_level_values("obs_id_magic")
    event_data.loc[indices, "event_id"] = indices.get_level_values("event_id_magic")

    event_data.reset_index(inplace=True)
    event_data.set_index(["obs_id", "event_id", "tel_id"], inplace=True)
    event_data.sort_index(inplace=True)

    event_data = get_stereo_events(event_data, config)
    event_data.reset_index(inplace=True)

    event_data = event_data.astype({"obs_id": int, "event_id": int})

    # Save the data in an output file
    Path(output_dir).mkdir(exist_ok=True, parents=True)

    input_file_name = Path(input_file_lst).name

    output_file_name = input_file_name.replace("LST", "MAGIC_LST")
    output_file = f"{output_dir}/{output_file_name}"

    save_pandas_data_in_table(
        event_data, output_file, group_name="/events", table_name="parameters", mode="w"
    )

    save_pandas_data_in_table(
        features, output_file, group_name="/coincidence", table_name="feature", mode="a"
    )

    save_pandas_data_in_table(
        profiles, output_file, group_name="/coincidence", table_name="profile", mode="a"
    )

    # Create the subarray description with the telescope coordinates
    # relative to the center of the LST and MAGIC positions
<<<<<<< HEAD
    tel_descriptions = {}
    for k, v in TEL_NAMES.items():
        if v[:3] == "LST":
            tel_descriptions[k] = subarray_lst.tel[k]
        else:
            tel_descriptions[k] = subarray_magic.tel[k]
    
=======
    tel_descriptions = {}    
    for k, v in TEL_NAMES.items():       
        if v[:3] == "LST":
            tel_descriptions[k] = subarray_lst.tel[k]
        elif v[:5] == "MAGIC":
            tel_descriptions[k] = subarray_magic.tel[k]
        else:
            raise Exception(f"{v} is not a valid telescope name (check the config file). Only MAGIC and LST telescopes can be analyzed --> Valid telescope names are LST-[1-4] and MAGIC-[I-II] ") 
>>>>>>> ddfdcf3b

    subarray_lst_magic = SubarrayDescription(
        "LST-MAGIC-Array", TEL_POSITIONS, tel_descriptions
    )

    # Save the subarray description
    subarray_lst_magic.to_hdf(output_file)

    logger.info(f"\nOutput file: {output_file}")


def main():

    start_time = time.time()

    parser = argparse.ArgumentParser()

    parser.add_argument(
        "--input-file-lst",
        "-l",
        dest="input_file_lst",
        type=str,
        required=True,
        help="Path to an input LST DL1 data file",
    )

    parser.add_argument(
        "--input-dir-magic",
        "-m",
        dest="input_dir_magic",
        type=str,
        required=True,
        help="Path to a directory where input MAGIC DL1 data files are stored",
    )

    parser.add_argument(
        "--output-dir",
        "-o",
        dest="output_dir",
        type=str,
        default="./data",
        help="Path to a directory where to save an output DL1 data file",
    )

    parser.add_argument(
        "--config-file",
        "-c",
        dest="config_file",
        type=str,
        default="./config.yaml",
        help="Path to a configuration file",
    )

    args = parser.parse_args()

    with open(args.config_file, "rb") as f:
        config = yaml.safe_load(f)

    # Checking if the input telescope list is properly organized:
    check_input_list(config)

    # Check the event coincidence
    event_coincidence(
        args.input_file_lst, args.input_dir_magic, args.output_dir, config
    )

    logger.info("\nDone.")

    process_time = time.time() - start_time
    logger.info(f"\nProcess time: {process_time:.0f} [sec]\n")


if __name__ == "__main__":
    main()<|MERGE_RESOLUTION|>--- conflicted
+++ resolved
@@ -69,10 +69,7 @@
     load_magic_dl1_data_files,
     save_pandas_data_in_table,
     telescope_combinations,
-<<<<<<< HEAD
-=======
     check_input_list,
->>>>>>> ddfdcf3b
 )
 
 __all__ = ["event_coincidence","telescope_positions"]
@@ -113,29 +110,6 @@
     "MAGIC-I" : [-23.540, -191.750, 41.25],
     "MAGIC-II" : [-94.05, -143.770, 42.42]
     }
-<<<<<<< HEAD
-    
-    telescopes_in_use = {}
-    x = np.asarray([])
-    y = np.asarray([])
-    z = np.asarray([])
-    for k, v in config["mc_tel_ids"].items(): 
-        if v > 0:
-            telescopes_in_use[v] = RELATIVE_POSITIONS[k]
-            x = np.append(x,RELATIVE_POSITIONS[k][0])
-            y = np.append(y,RELATIVE_POSITIONS[k][1])
-            z = np.append(z,RELATIVE_POSITIONS[k][2])
-    
-    average_xyz = np.asarray([np.mean(x), np.mean(y), np.mean(z)])
-    
-    TEL_POSITIONS = {}
-    for k, v in telescopes_in_use.items():
-        TEL_POSITIONS[k] = list(np.round(np.asarray(v)-average_xyz,2)) * u.m
-    
-    return TEL_POSITIONS
-    
-
-=======
 
     telescopes_in_use = {}
     tel_cp=config["mc_tel_ids"].copy()
@@ -155,7 +129,6 @@
     for k, v in telescopes_in_use.items():
         TEL_POSITIONS[k] = list(np.round(np.asarray(v)-average_xyz,2)) * u.m
     return TEL_POSITIONS  
->>>>>>> ddfdcf3b
 
 
 def event_coincidence(input_file_lst, input_dir_magic, output_dir, config):
@@ -180,10 +153,6 @@
     TEL_NAMES, _ = telescope_combinations(config)
     
     TEL_POSITIONS = telescope_positions(config)
-<<<<<<< HEAD
-    
-=======
->>>>>>> ddfdcf3b
     # Load the input LST DL1 data file
     logger.info(f"\nInput LST DL1 data file: {input_file_lst}")
 
@@ -215,11 +184,7 @@
     window_half_width = u.Quantity(window_half_width.round(), dtype=int)
     pre_offset_search = False
     if "pre_offset_search" in config_coinc: #looking for the boolean value of pre_offset_search in the configuration file
-<<<<<<< HEAD
-        pre_offset_search = config_coinc["pre_offset_search"] 
-=======
         pre_offset_search = config_coinc["pre_offset_search"]
->>>>>>> ddfdcf3b
 
     if pre_offset_search:
         logger.info("\nPre offset search will be performed.")
@@ -228,10 +193,6 @@
         logger.info("\noffset scan range defined in the config file will be used.")
         offset_start = u.Quantity(config_coinc["time_offset"]["start"])
         offset_stop = u.Quantity(config_coinc["time_offset"]["stop"])
-<<<<<<< HEAD
-
-=======
->>>>>>> ddfdcf3b
     
     event_data = pd.DataFrame()
     features = pd.DataFrame()
@@ -589,15 +550,6 @@
 
     # Create the subarray description with the telescope coordinates
     # relative to the center of the LST and MAGIC positions
-<<<<<<< HEAD
-    tel_descriptions = {}
-    for k, v in TEL_NAMES.items():
-        if v[:3] == "LST":
-            tel_descriptions[k] = subarray_lst.tel[k]
-        else:
-            tel_descriptions[k] = subarray_magic.tel[k]
-    
-=======
     tel_descriptions = {}    
     for k, v in TEL_NAMES.items():       
         if v[:3] == "LST":
@@ -606,7 +558,6 @@
             tel_descriptions[k] = subarray_magic.tel[k]
         else:
             raise Exception(f"{v} is not a valid telescope name (check the config file). Only MAGIC and LST telescopes can be analyzed --> Valid telescope names are LST-[1-4] and MAGIC-[I-II] ") 
->>>>>>> ddfdcf3b
 
     subarray_lst_magic = SubarrayDescription(
         "LST-MAGIC-Array", TEL_POSITIONS, tel_descriptions
