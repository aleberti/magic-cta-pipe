--- conflicted
+++ resolved
@@ -577,11 +577,8 @@
 
 
 def main():
-<<<<<<< HEAD
-=======
     """Main function."""
 
->>>>>>> 5a2e33bb
     start_time = time.time()
 
     parser = argparse.ArgumentParser()
