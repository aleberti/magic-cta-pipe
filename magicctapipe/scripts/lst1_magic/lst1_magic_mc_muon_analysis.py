#!/usr/bin/env python
# coding: utf-8

"""
This script processes LST-1 and MAGIC events of simtel MC DL0 data (*.simtel.gz).

Usage:
$ python lst1_magic_mc_dl0_to_dl1.py
--input-file ./data/gamma_off0.4deg/dl0/gamma_40deg_90deg_run1___cta-prod5-lapalma_LST-1_MAGIC_desert-2158m_mono_off0.4.simtel.gz
--config-file ./config.yaml
"""

import argparse
import logging
import re
import time
from pathlib import Path

import numpy as np
import yaml
from astropy.table import Table
from ctapipe.calib import CameraCalibrator
from ctapipe.image import (
    ImageExtractor,
    apply_time_delta_cleaning,
    number_of_islands,
    tailcuts_clean,
)
from ctapipe.io import EventSource
from lstchain.image.cleaning import apply_dynamic_cleaning
from lstchain.image.muon import create_muon_table
from traitlets.config import Config

from magicctapipe.image import MAGICClean
from magicctapipe.image.muons import perform_muon_analysis

logger = logging.getLogger(__name__)
logger.addHandler(logging.StreamHandler())
logger.setLevel(logging.INFO)

__all__ = [
    "mc_dl0_to_muons",
]


def mc_dl0_to_muons(input_file, output_dir, config, plots_path):
    """
    Processes LST-1 and MAGIC events of simtel MC DL0 data
    and computes the DL1 parameters.

    Parameters
    ----------
    input_file : str
        Path to an input simtel MC DL0 data file
    output_dir : str
        Path to a directory where to save an output file
    config : dict
        Configuration for the analysis
    plots_path : str
        Path to output plots. No plots are created if None is provided
    """

    # Load the input file:
    logger.info("\nLoading the input file:")
    logger.info(input_file)

    event_source = EventSource(
        input_file,
    )

    subarray = event_source.subarray

    camera_geoms = {}
    tel_positions = subarray.positions

    logger.info("\nSubarray configuration:")
    for tel_id in subarray.tel:
        logger.info(
            f"Telescope {tel_id}: {subarray.tel[tel_id]}, position = {tel_positions[tel_id]}"
        )
        camera_geoms[tel_id] = subarray.tel[tel_id].camera.geometry

    # Configure the LST event processors:
    config_lst = config["LST"]

    logger.info("\nLST image extractor:")
    logger.info(config_lst["image_extractor"])

    extractor_type_lst = config_lst["image_extractor"].pop("type")
    config_extractor_lst = Config({extractor_type_lst: config_lst["image_extractor"]})

    calibrator_lst = CameraCalibrator(
        image_extractor_type=extractor_type_lst,
        config=config_extractor_lst,
        subarray=subarray,
    )

    logger.info("\nLST image cleaning:")
    for cleaning in ["tailcuts_clean", "time_delta_cleaning", "dynamic_cleaning"]:
        logger.info(f"{cleaning}: {config_lst[cleaning]}")

    use_time_delta_cleaning = config_lst["time_delta_cleaning"].pop("use")
    use_dynamic_cleaning = config_lst["dynamic_cleaning"].pop("use")

    use_only_main_island = config_lst["use_only_main_island"]
    logger.info(f"use_only_main_island: {use_only_main_island}")

    # Configure the MAGIC event processors:
    config_magic = config["MAGIC"]

    logger.info("\nMAGIC image extractor:")
    logger.info(config_magic["image_extractor"])

    extractor_type_magic = config_magic["image_extractor"].pop("type")
    config_extractor_magic = Config(
        {extractor_type_magic: config_magic["image_extractor"]}
    )

    logger.info("\nMAGIC charge correction:")
    logger.info(config_magic["charge_correction"])

    use_charge_correction = config_magic["charge_correction"].pop("use")

    logger.info("\nMAGIC image cleaning:")
    if config_magic["magic_clean"]["find_hotpixels"] is not False:
        logger.warning(
            'Hot pixels do not exist in a simulation. Setting the "find_hotpixels" option to False...'
        )
        config_magic["magic_clean"].update({"find_hotpixels": False})

    logger.info(config_magic["magic_clean"])
    i = None
    for j in subarray.tel:
        if i is None or (
            "MAGIC" in subarray.tel[j].name
            or "UNKNOWN-232M2" == subarray.tel[j].name
            or "UNKNOWN-235M2" == subarray.tel[j].name
        ):
            i = j
    magic_clean = MAGICClean(camera_geoms[i], config_magic["magic_clean"])

    # Configure the muon analysis:
    muon_parameters = create_muon_table()
    muon_parameters["telescope_name"] = []
    muon_parameters["time_rms"] = []
    r1_dl1_calibrator_for_muon_rings = {}

    extractor_muon_name_lst = "GlobalPeakWindowSum"
    extractor_lst_muons = ImageExtractor.from_name(
        extractor_muon_name_lst, subarray=subarray, config=config_extractor_lst
    )
    r1_dl1_calibrator_for_muon_rings["LST"] = CameraCalibrator(
        subarray, image_extractor=extractor_lst_muons
    )
    # Use the standard MAGIC calibration and charge extraction to be comparable with MAGIC data
    extractor_magic_muons = ImageExtractor.from_name(
        extractor_type_magic, config=config_extractor_magic, subarray=subarray
    )

    r1_dl1_calibrator_for_muon_rings_magic = CameraCalibrator(
        subarray, image_extractor=extractor_magic_muons
    )
    r1_dl1_calibrator_for_muon_rings["MAGIC"] = r1_dl1_calibrator_for_muon_rings_magic
    muon_config = {"LST": {}, "MAGIC": {}}
    if "muon_ring" in config_lst:
        muon_config["LST"] = config_lst["muon_ring"]
    if "muon_ring" in config_magic:
        muon_config["MAGIC"] = config_magic["muon_ring"]
    # Prepare for saving data to an output file:
    Path(output_dir).mkdir(exist_ok=True, parents=True)

    regex_off = r"(\S+)_run(\d+)_.*_off(\S+)\.simtel.gz"
    regex = r"(\S+)_run(\d+)[_\.].*simtel.gz"

    file_name = Path(input_file).resolve().name

    if re.fullmatch(regex_off, file_name):
        parser = re.findall(regex_off, file_name)[0]
        output_file = f"{output_dir}/muons_{parser[0]}_off{parser[2]}deg_LST-1_MAGIC_run{parser[1]}.fits"

    elif re.fullmatch(regex, file_name):
        parser = re.findall(regex, file_name)[0]
        output_file = f"{output_dir}/muons_{parser[0]}_LST-1_MAGIC_run{parser[1]}.fits"

    else:
        output_file = f'{output_dir}/muons_{file_name.replace(".simtel","").replace(".gz","")}.fits'

    # Start processing the events:
    logger.info("\nProcessing the events...")

    for event in event_source:
        if event.count % 100 == 0:
            logger.info(f"{event.count} events")

        tels_with_trigger = event.trigger.tels_with_trigger

        for tel_id in tels_with_trigger:
            if "LST" == subarray.tel[tel_id].name:
                name = "LST"
                # Calibrate the event:
                calibrator_lst._calibrate_dl0(event, tel_id)
                calibrator_lst._calibrate_dl1(event, tel_id)

                image = event.dl1.tel[tel_id].image
                peak_time = event.dl1.tel[tel_id].peak_time

                # Apply the image cleaning:
                signal_pixels = tailcuts_clean(
                    camera_geoms[tel_id], image, **config_lst["tailcuts_clean"]
                )

                if use_time_delta_cleaning:
                    signal_pixels = apply_time_delta_cleaning(
                        camera_geoms[tel_id],
                        signal_pixels,
                        peak_time,
                        **config_lst["time_delta_cleaning"],
                    )

                if use_dynamic_cleaning:
                    signal_pixels = apply_dynamic_cleaning(
                        image, signal_pixels, **config_lst["dynamic_cleaning"]
                    )

                if use_only_main_island:
                    _, island_labels = number_of_islands(
                        camera_geoms[tel_id], signal_pixels
                    )
                    n_pixels_on_island = np.bincount(island_labels.astype(np.int64))
                    n_pixels_on_island[
                        0
                    ] = 0  # first island is no-island and should not be considered
                    max_island_label = np.argmax(n_pixels_on_island)
                    signal_pixels[island_labels != max_island_label] = False

            elif (
                "MAGIC" in subarray.tel[tel_id].name
                or "UNKNOWN-232M2" == subarray.tel[tel_id].name
                or "UNKNOWN-235M2" == subarray.tel[tel_id].name
            ):
                name = "MAGIC"
                # Calibrate the event:
                r1_dl1_calibrator_for_muon_rings_magic._calibrate_dl0(event, tel_id)
                r1_dl1_calibrator_for_muon_rings_magic._calibrate_dl1(event, tel_id)

                if use_charge_correction:
                    # Scale the charges of the DL1 image by the correction factor:
<<<<<<< HEAD
                    event.dl1.tel[tel_id].image *= config_magic["charge_correction"][
                        "factor"
                    ]
=======
                    event.dl1.tel[tel_id].image *= config_magic["charge_correction"]["factor"]
>>>>>>> 11e1d93a

                # Apply the image cleaning:
                signal_pixels, image, peak_time = magic_clean.clean_image(
                    event.dl1.tel[tel_id].image, event.dl1.tel[tel_id].peak_time
                )
            else:
                logger.exception(
                    "Telescope name not recognised "
                    + subarray.tel[tel_id].name
                    + "\nConsider modifying the script to handle it if this is expected"
                )

            image_cleaned = image.copy()
            image_cleaned[~signal_pixels] = 0

            peak_time_cleaned = peak_time.copy()
            peak_time_cleaned[~signal_pixels] = 0

            n_pixels = np.count_nonzero(signal_pixels)

            if n_pixels == 0:
                continue

            perform_muon_analysis(
                muon_parameters,
                event=event,
                telescope_id=tel_id,
                telescope_name=subarray.tel[tel_id].name,
                image=image,
                peak_time=peak_time[signal_pixels],
                subarray=subarray,
                r1_dl1_calibrator_for_muon_rings=r1_dl1_calibrator_for_muon_rings[name],
                good_ring_config=muon_config[name],
                data_type="mc",
                plot_rings=(plots_path is not None),
                plots_path=plots_path,
            )

    table = Table(muon_parameters)
    table.write(output_file, format="fits", overwrite=True)
    logger.info(f"\nOutput muons file: {output_file}")


def main():
    """Main function."""
    start_time = time.time()
    parser = argparse.ArgumentParser()

    parser.add_argument(
        "--input-file",
        "-i",
        dest="input_file",
        type=str,
        required=True,
        help="Path to an input simtel MC DL0 data file.",
    )

    parser.add_argument(
        "--output-dir",
        "-o",
        dest="output_dir",
        type=str,
        default="./data",
        help="Path to a directory where to save an output DL1 data file.",
    )

    parser.add_argument(
        "--config-file",
        "-c",
        dest="config_file",
        type=str,
        default="./config.yaml",
        help="Path to a yaml configuration file.",
    )

    parser.add_argument(
        "--plots_path",
        "-pp",
        dest="plots_path",
        type=str,
        default=None,
        help="If provided, muon rings will be plotted at this destination",
    )

    args = parser.parse_args()

    with open(args.config_file, "rb") as f:
        config = yaml.safe_load(f)

    # Process the input data:
    mc_dl0_to_muons(args.input_file, args.output_dir, config, args.plots_path)

    logger.info("\nDone.")

    process_time = time.time() - start_time
    logger.info(f"\nProcess time: {process_time:.0f} [sec]\n")


if __name__ == "__main__":
    main()<|MERGE_RESOLUTION|>--- conflicted
+++ resolved
@@ -227,9 +227,9 @@
                         camera_geoms[tel_id], signal_pixels
                     )
                     n_pixels_on_island = np.bincount(island_labels.astype(np.int64))
-                    n_pixels_on_island[
-                        0
-                    ] = 0  # first island is no-island and should not be considered
+                    n_pixels_on_island[0] = (
+                        0  # first island is no-island and should not be considered
+                    )
                     max_island_label = np.argmax(n_pixels_on_island)
                     signal_pixels[island_labels != max_island_label] = False
 
@@ -245,13 +245,9 @@
 
                 if use_charge_correction:
                     # Scale the charges of the DL1 image by the correction factor:
-<<<<<<< HEAD
                     event.dl1.tel[tel_id].image *= config_magic["charge_correction"][
                         "factor"
                     ]
-=======
-                    event.dl1.tel[tel_id].image *= config_magic["charge_correction"]["factor"]
->>>>>>> 11e1d93a
 
                 # Apply the image cleaning:
                 signal_pixels, image, peak_time = magic_clean.clean_image(
