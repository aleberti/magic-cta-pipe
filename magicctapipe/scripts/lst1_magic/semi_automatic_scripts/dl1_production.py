--- conflicted
+++ resolved
@@ -41,11 +41,7 @@
 logger.setLevel(logging.INFO)
 
 
-<<<<<<< HEAD
 def config_file_gen(target_dir, source_name, config_gen):
-=======
-def config_file_gen(target_dir, noise_value, NSB_match, source_name, config_file):
->>>>>>> 81482b86
 
     """
     Here we create the configuration file needed for transforming DL0 into DL1
@@ -66,27 +62,11 @@
         config_file, "rb"
     ) as fc:  # "rb" mode opens the file in binary format for reading
         config_dict = yaml.safe_load(fc)
-<<<<<<< HEAD
 
     conf = {
         "mc_tel_ids": config_gen["mc_tel_ids"],
         "LST": config_dict["LST"],
         "MAGIC": config_dict["MAGIC"],
-=======
-
-    LST_config = config_dict["LST"]
-    MAGIC_config = config_dict["MAGIC"]
-
-    if not NSB_match:
-        LST_config["increase_nsb"]["extra_noise_in_dim_pixels"] = noise_value[0]
-        LST_config["increase_nsb"]["extra_bias_in_dim_pixels"] = noise_value[2]
-        LST_config["increase_nsb"]["extra_noise_in_bright_pixels"] = noise_value[1]
-
-    conf = {
-        "mc_tel_ids": config_dict["mc_tel_ids"],
-        "LST": LST_config,
-        "MAGIC": MAGIC_config,
->>>>>>> 81482b86
     }
 
     file_name = f"{target_dir}/v{__version__}/{source_name}/config_DL0_to_DL1.yaml"
@@ -235,19 +215,7 @@
 
     telescope_ids = list(config["mc_tel_ids"].values())
     env_name = config["general"]["env_name"]
-<<<<<<< HEAD
-
-=======
-    NSB_match = config["general"]["NSB_matching"]
     config_file = config["general"]["base_config_file"]
-
-    MC_gammas = config["directories"]["MC_gammas"]
-    MC_electrons = config["directories"]["MC_electrons"]
-    MC_helium = config["directories"]["MC_helium"]
-    MC_protons = config["directories"]["MC_protons"]
-    MC_gammadiff = config["directories"]["MC_gammadiff"]
-    focal_length = config["general"]["focal_length"]
->>>>>>> 81482b86
     source_in = config["data_selection"]["source_name_database"]
     source = config["data_selection"]["source_name_output"]
     cluster = config["general"]["cluster"]
@@ -260,96 +228,8 @@
         if source is None:
             source = source_in
         source_list = [source]
-<<<<<<< HEAD
-
+        
     for source_name in source_list:
-=======
-
-    noise_value = [0, 0, 0]
-    if not NSB_match:
-        nsb = config["general"]["NSB_MC"]
-
-        noisebright = 1.15 * pow(nsb, 1.115)
-        biasdim = 0.358 * pow(nsb, 0.805)
-        noise_value = [nsb, noisebright, biasdim]
-
-    if not NSB_match:
-        # Below we run the analysis on the MC data
-        if (args.analysis_type == "onlyMC") or (args.analysis_type == "doEverything"):
-            directories_generator_MC(
-                str(target_dir), telescope_ids
-            )  # Here we create all the necessary directories in the given workspace and collect the main directory of the target
-            config_file_gen(target_dir, noise_value, NSB_match, "MC", config_file)
-            to_process = {
-                "gammas": MC_gammas,
-                "electrons": MC_electrons,
-                "helium": MC_helium,
-                "protons": MC_protons,
-                "gammadiffuse": MC_gammadiff,
-            }
-            for particle in to_process.keys():
-                lists_and_bash_generator(
-                    particle,
-                    target_dir,
-                    to_process[particle],
-                    focal_length,
-                    env_name,
-                    cluster,
-                )
-                list_of_MC = glob.glob(f"linking_MC_{particle}_*.sh")
-                if len(list_of_MC) < 2:
-                    logger.warning(
-                        f"No bash script has been produced for processing {particle}"
-                    )
-                else:
-                    launch_jobs_MC = f"linking=$(sbatch --parsable linking_MC_{particle}_paths.sh) && running=$(sbatch --parsable --dependency=afterany:$linking linking_MC_{particle}_paths_r.sh)"
-                    os.system(launch_jobs_MC)
-            # Here we do the MC DL0 to DL1 conversion:
-
-    for source_name in source_list:
-        if (
-            (args.analysis_type == "onlyMAGIC")
-            or (args.analysis_type == "doEverything")
-            or (NSB_match)
-        ):
-
-            MAGIC_runs_and_dates = f"{source_name}_MAGIC_runs.txt"
-            MAGIC_runs = np.genfromtxt(
-                MAGIC_runs_and_dates, dtype=str, delimiter=",", ndmin=2
-            )  # READ LIST OF DATES AND RUNS: format table where each line is like "2020_11_19,5093174"
-
-            # TODO: fix here above
-            print("*** Converting Calibrated into DL1 data ***")
-            print(f"Process name: {source_name}")
-            print(
-                f"To check the jobs submitted to the cluster, type: squeue -n {source_name}"
-            )
-
-            directories_generator_real(
-                str(target_dir), telescope_ids, MAGIC_runs, NSB_match, source_name
-            )  # Here we create all the necessary directories in the given workspace and collect the main directory of the target
-            config_file_gen(
-                target_dir, noise_value, NSB_match, source_name, config_file
-            )
-            # Below we run the analysis on the MAGIC data
-
-            lists_and_bash_gen_MAGIC(
-                target_dir,
-                telescope_ids,
-                MAGIC_runs,
-                source_name,
-                env_name,
-                cluster,
-            )  # MAGIC real data
-            if (telescope_ids[-2] > 0) or (telescope_ids[-1] > 0):
-                list_of_MAGIC_runs = glob.glob(f"{source_name}_MAGIC-*.sh")
-                if len(list_of_MAGIC_runs) < 1:
-                    logger.warning(
-                        "No bash script has been produced. Please check the provided MAGIC_runs.txt and the MAGIC calibrated data"
-                    )
-                    continue
->>>>>>> 81482b86
-
         MAGIC_runs_and_dates = f"{source_name}_MAGIC_runs.txt"
         MAGIC_runs = np.genfromtxt(
             MAGIC_runs_and_dates, dtype=str, delimiter=",", ndmin=2
