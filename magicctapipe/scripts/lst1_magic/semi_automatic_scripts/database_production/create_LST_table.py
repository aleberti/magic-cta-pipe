"""
Create a new h5 table (or upgrades an existing database by adding data collected in the time range defined by the provided begin and end dates) from the one of joint observations.

Only the columns needed to produce the lists of LST runs to be processed are preserved, and columns are added to store NSB level (and related error code) and lstchain versions (available, last and processed)

Usage:
$ create_LST_table (-b YYYYMMDD -e YYYYMMDD)
"""

import argparse
import os

import numpy as np
import pandas as pd
import yaml

from magicctapipe.io import resource_file


def main():

    """
    Main function
    """

    parser = argparse.ArgumentParser()

    parser.add_argument(
        "--begin-date",
        "-b",
        dest="begin",
        type=int,
        default=0,
        help="First date to update database (YYYYMMDD)",
    )
    parser.add_argument(
        "--end-date",
        "-e",
        dest="end",
        type=int,
        default=0,
        help="End date to update database (YYYYMMDD)",
    )

    args = parser.parse_args()
    config_file = resource_file("database_config.yaml")

    with open(
        config_file, "rb"
    ) as fc:  # "rb" mode opens the file in binary format for reading
        config_dict = yaml.safe_load(fc)

    out_h5 = config_dict["database_paths"]["LST"]
    out_key = config_dict["database_keys"]["LST"]

    df = pd.read_hdf(
        config_dict["database_paths"]["MAGIC+LST1"],
        key=config_dict["database_keys"]["MAGIC+LST1"],
    )  # TODO: put this file in a shared folder
    df2 = pd.read_hdf(
        config_dict["database_paths"]["MAGIC+LST1_bis"],
        key=config_dict["database_keys"]["MAGIC+LST1_bis"],
    )  # TODO: put this file in a shared folder
    df = pd.concat([df, df2]).drop_duplicates(subset="LST1_run", keep="first")
    if args.begin != 0:
        df = df[df["DATE"].astype(int) >= args.begin]
    if args.end != 0:
        df = df[df["DATE"].astype(int) <= args.end]

    needed_cols = [
        "DATE",
        "source",
        "LST1_run",
        "MAGIC_stereo",
        "MAGIC_trigger",
        "MAGIC_HV",
    ]
    df_cut = df[needed_cols]

    df_cut = df_cut.assign(nsb=np.nan)
    df_cut = df_cut.assign(lstchain_versions="[]")
    df_cut = df_cut.assign(last_lstchain_file="")
    df_cut = df_cut.assign(processed_lstchain_file="")
    df_cut = df_cut.assign(error_code_nsb=-1)

    if os.path.isfile(out_h5):
        df_old = pd.read_hdf(
            out_h5,
            key=out_key,
        )
<<<<<<< HEAD
        if "ra" in df_old:
            df_cut["ra"] = np.nan
        if "dec" in df_old:
            df_cut["dec"] = np.nan
        if "MC_dec" in df_old:
            df_cut["MC_dec"] = np.nan
        if "point_source" in df_old:
            df_cut["point_source"] = np.nan
=======
        if "wobble_offset" in df_old:
            df_cut["wobble_offset"] = np.nan
>>>>>>> f4b775e1
        df_cut = pd.concat([df_old, df_cut]).drop_duplicates(
            subset="LST1_run", keep="first"
        )
        df_cut = df_cut.sort_values(by=["DATE", "source"])

    df_cut = df_cut.reset_index(drop=True)
    df_cols = df_cut.columns.tolist()
    for col in df_cols:
        if "_rc_all" in col:
            df_cut[col] = df_cut[col].fillna(False)
        elif "_rc" in col:
            df_cut[col] = df_cut[col].fillna("{}")

    df_cut.to_hdf(
        out_h5,
        key=out_key,
        mode="w",
        min_itemsize={
            "lstchain_versions": 20,
            "last_lstchain_file": 90,
            "processed_lstchain_file": 90,
        },
    )


if __name__ == "__main__":
    main()<|MERGE_RESOLUTION|>--- conflicted
+++ resolved
@@ -88,7 +88,6 @@
             out_h5,
             key=out_key,
         )
-<<<<<<< HEAD
         if "ra" in df_old:
             df_cut["ra"] = np.nan
         if "dec" in df_old:
@@ -97,10 +96,8 @@
             df_cut["MC_dec"] = np.nan
         if "point_source" in df_old:
             df_cut["point_source"] = np.nan
-=======
         if "wobble_offset" in df_old:
             df_cut["wobble_offset"] = np.nan
->>>>>>> f4b775e1
         df_cut = pd.concat([df_old, df_cut]).drop_duplicates(
             subset="LST1_run", keep="first"
         )
