#!/usr/bin/env python
# coding: utf-8

"""
This script creates the IRFs with input MC DL2 data. Now it can create only
point-like IRFs (effective area, energy migration and background hdus_irf).
If input data is only gamma MC, it skips the creation of a background HDU.

Usage:
$ python lst1_magic_create_irf.py
--input-file-gamma ./data/dl2_gamma_40deg_90deg_off0.4deg_LST-1_MAGIC.h5
--output-dir ./data
--config-file ./config.yaml
(--input-file-proton)
(--input-file-electron)
"""

import argparse
import logging
import operator
import time
from pathlib import Path

import numpy as np
import pandas as pd
import yaml
from astropy import units as u
from astropy.io import fits
from astropy.table import QTable, table
<<<<<<< HEAD
from astropy.time import Time
from magicctapipe import __version__
from magicctapipe.utils import get_dl2_mean, get_stereo_events
=======
from magicctapipe.utils import check_tel_combination, get_dl2_mean
>>>>>>> 34dd298f
from pyirf.cuts import calculate_percentile_cut, evaluate_binned_cut
from pyirf.io.gadf import (
    create_aeff2d_hdu,
    create_background_2d_hdu,
    create_energy_dispersion_hdu,
    create_rad_max_hdu,
)
from pyirf.irf import background_2d, effective_area_per_energy, energy_dispersion
from pyirf.simulations import SimulatedEventsInfo
from pyirf.spectral import (
    IRFDOC_ELECTRON_SPECTRUM,
    IRFDOC_PROTON_SPECTRUM,
    PowerLaw,
    calculate_event_weights,
)
from pyirf.utils import calculate_source_fov_offset, calculate_theta
from magicctapipe.utils import create_gh_cuts_hdu

logger = logging.getLogger(__name__)
logger.addHandler(logging.StreamHandler())
logger.setLevel(logging.INFO)

__all__ = [
    "load_dl2_data_file",
    "apply_dynamic_gammaness_cut",
    "apply_dynamic_theta_cut",
    "create_irf",
]


def load_dl2_data_file(
    input_file, quality_cuts=None, irf_type="hardware", dl2_weight=None
):
    """
    Loads an input MC DL2 data file, applies event selections and
    returns as an astropy table.

    Parameters
    ----------
    input_file: str
        Path to an input MC DL2 data file
    quality_cuts: str
        Quality cuts applied to the input events
    irf_type: str
        Type of the IRFs which will be created
    dl2_weight: str
        Type of the weight for averaging tel-wise DL2 parameters

    Returns
    -------
    event_table: astropy.table.table.QTable
        Astropy table of MC DL2 events
    pointing: numpy.ndarray
        Telescope mean pointing direction (Zd, Az) in degree
    sim_info: pyirf.simulations.SimulatedEventsInfo
        Container of simulation information
    """

    df_events = pd.read_hdf(input_file, key="events/parameters")
    df_events.set_index(["obs_id", "event_id", "tel_id"], inplace=True)
    df_events.sort_index(inplace=True)

    df_events = get_stereo_events(df_events, quality_cuts)

    # Select the events of the specified IRF type:
    logger.info(f"\nExtracting the events of the '{irf_type}' type...")

    if irf_type == "software":
        df_events.query("combo_type == 3", inplace=True)

    elif irf_type == "software_with_any2":
        df_events.query("(combo_type > 0) & (magic_stereo == True)", inplace=True)

    elif irf_type == "magic_stereo":
        df_events.query("combo_type == 0", inplace=True)

    elif irf_type != "hardware":
        raise KeyError(f'Unknown IRF type "{irf_type}".')

    n_events = len(df_events.groupby(["obs_id", "event_id"]).size())
    logger.info(f"--> {n_events} stereo events")

    # Compute the mean of the DL2 parameters:
    logger.info(f"\nDL2 weight type: {dl2_weight}")

    df_dl2_mean = get_dl2_mean(df_events, dl2_weight)
    df_dl2_mean.reset_index(inplace=True)

    # Convert the pandas data frame to the astropy QTable:
    event_table = QTable.from_pandas(df_dl2_mean)

    event_table["pointing_alt"] *= u.rad
    event_table["pointing_az"] *= u.rad
    event_table["true_alt"] *= u.deg
    event_table["true_az"] *= u.deg
    event_table["reco_alt"] *= u.deg
    event_table["reco_az"] *= u.deg
    event_table["true_energy"] *= u.TeV
    event_table["reco_energy"] *= u.TeV

    event_table["theta"] = calculate_theta(
        events=event_table,
        assumed_source_az=event_table["true_az"],
        assumed_source_alt=event_table["true_alt"],
    )

    event_table["true_source_fov_offset"] = calculate_source_fov_offset(event_table)
    event_table["reco_source_fov_offset"] = calculate_source_fov_offset(
        event_table, prefix="reco"
    )

    pointing_zd = np.mean(90 - event_table["pointing_alt"].to_value(u.deg))
    pointing_az = np.mean(event_table["pointing_az"].to_value(u.deg))
    pointing = np.array([pointing_zd.round(3), pointing_az.round(3)])

    # Load the simulation configuration:
    sim_config = pd.read_hdf(input_file, key="simulation/config")

    n_sim_runs = len(np.unique(event_table["obs_id"]))
    n_total_showers = (
        sim_config["num_showers"][0] * sim_config["shower_reuse"][0] * n_sim_runs
    )

    sim_info = SimulatedEventsInfo(
        n_showers=n_total_showers,
        energy_min=u.Quantity(sim_config["energy_range_min"][0], u.TeV),
        energy_max=u.Quantity(sim_config["energy_range_max"][0], u.TeV),
        max_impact=u.Quantity(sim_config["max_scatter_range"][0], u.m),
        spectral_index=sim_config["spectral_index"][0],
        viewcone=u.Quantity(sim_config["max_viewcone_radius"][0], u.deg),
    )

    return event_table, pointing, sim_info


def apply_dynamic_gammaness_cut(
    table_gamma, table_bkg, energy_bins, gamma_efficiency, min_cut, max_cut
):
    """
    Applies dynamic (energy-dependent) gammaness cuts to input events.
    The cuts are computed in each energy bin so as to keep the specified
    gamma efficiency.

    Parameters
    ----------
    table_gamma: astropy.table.table.QTable
        Astropy table of gamma MC events
    table_bkg: astropy.table.table.QTable
        Astropy table of background MC events
    energy_bins: astropy.units.quantity.Quantity
        Energy bins where to compute and apply the cuts
    gamma_efficiency: float
        Efficiency of the gamma MC events surviving the cuts
    min_cut: float
        Minimum value of the gammaness cut
    max_cut: float
        Maximum value of the gammaness cut

    Returns
    -------
    table_gamma: astropy.table.table.QTable
        Astropy table of the gamma MC events surviving the cuts
    table_bkg: astropy.table.table.QTable
        Astropy table of the background MC events surviving the cuts
    cut_table: astropy.table.table.QTable
        Astropy table of the gammaness cuts
    """

    logger.info(f"\tGamma efficiency: {gamma_efficiency}")
    logger.info(f"\tMinimum gammaness cut allowed: {min_cut}")
    logger.info(f"\tMaximum gammaness cut allowed: {max_cut}")

    # Compute the cuts satisfying the efficiency:
    percentile = 100 * (1 - gamma_efficiency)

    cut_table = calculate_percentile_cut(
        values=table_gamma["gammaness"],
        bin_values=table_gamma["reco_energy"],
        bins=energy_bins,
        fill_value=min_cut,
        percentile=percentile,
        min_value=min_cut,
        max_value=max_cut,
    )

    # Apply the cuts to the input events:
    mask_gamma = evaluate_binned_cut(
        values=table_gamma["gammaness"],
        bin_values=table_gamma["reco_energy"],
        cut_table=cut_table,
        op=operator.ge,
    )

    table_gamma = table_gamma[mask_gamma]

    if table_bkg is not None:

        mask_bkg = evaluate_binned_cut(
            values=table_bkg["gammaness"],
            bin_values=table_bkg["reco_energy"],
            cut_table=cut_table,
            op=operator.ge,
        )

        table_bkg = table_bkg[mask_bkg]

    return table_gamma, table_bkg, cut_table


def apply_dynamic_theta_cut(
    table_gamma, energy_bins, gamma_efficiency, min_cut, max_cut
):
    """
    Applies dynamic (energy-dependent) theta cuts to input events.
    The cuts are computed in each energy bin so as to keep the specified
    gamma efficiency.

    Parameters
    ----------
    table_gamma: astropy.table.table.QTable
        Astropy table of gamma MC events
    energy_bins: astropy.units.quantity.Quantity
        Energy bins where to compute and apply the cuts
    gamma_efficiency: float
        Efficiency of the gamma MC events surviving the cuts
    min_cut: astropy.units.quantity.Quantity
        Minimum value of the theta cut
    max_cut: astropy.units.quantity.Quantity
        Maximum value of the theta cut

    Returns
    -------
    table_gamma: astropy.table.table.QTable
        Astropy table of the gamma MC events surviving the cuts
    cut_table: astropy.table.table.QTable
        Astropy table of the theta cuts
    """

    logger.info(f"\tGamma efficiency: {gamma_efficiency}")
    logger.info(f"\tMinimum theta cut allowed: {min_cut}")
    logger.info(f"\tMaximum theta cut allowed: {max_cut}")

    # Compute the cuts satisfying the efficiency:
    percentile = 100 * gamma_efficiency

    cut_table = calculate_percentile_cut(
        values=table_gamma["theta"],
        bin_values=table_gamma["reco_energy"],
        bins=energy_bins,
        fill_value=max_cut,
        percentile=percentile,
        min_value=min_cut,
        max_value=max_cut,
    )

    # Apply the cuts to the input events:
    mask = evaluate_binned_cut(
        values=table_gamma["theta"],
        bin_values=table_gamma["reco_energy"],
        cut_table=cut_table,
        op=operator.le,
    )

    table_gamma = table_gamma[mask]

    return table_gamma, cut_table


def create_irf(
    input_file_gamma, input_file_proton, input_file_electron, output_dir, config
):
    """
    Creates IRF hdus_irf with input gamma and background MC DL2 data.

    Parameters
    ----------
    input_file_gamma: str
        Path to an input gamma MC DL2 data file
    input_file_proton: str
        Path to an input proton MC DL2 data file
    input_file_electron: str
        Path to an input electron MC DL2 data file
    output_dir: str
        Path to a directory where to save an output IRF file
    config: dict
        Configuration for the LST-1 + MAGIC analysis
    """

    config_irf = config["create_irf"]

    quality_cuts = config_irf["quality_cuts"]
    irf_type = config_irf["irf_type"]
    dl2_weight = config_irf["dl2_weight"]

    # Load the input gamma MC file:
    logger.info(f"\nInput gamma MC DL2 data file:\n{input_file_gamma}")

    table_gamma, pnt_gamma, sim_info_gamma = load_dl2_data_file(
        input_file_gamma, quality_cuts, irf_type, dl2_weight
    )

    table_bkg = None
    only_gamma_mc = (input_file_proton is None) and (input_file_electron is None)

    if not only_gamma_mc:

        obs_time_irf = u.Quantity(config_irf["obs_time"], u.hour)

        # Load the input proton MC file:
        logger.info(f"\nInput proton MC DL2 data file:\n{input_file_proton}")

        table_proton, pnt_proton, sim_info_proton = load_dl2_data_file(
            input_file_proton, quality_cuts, irf_type, dl2_weight
        )

        if np.any(pnt_proton != pnt_gamma):
            raise ValueError(
                f"Proton MC pointing direction {pnt_proton} deg "
                f"do not match with that of gamma MC {pnt_gamma} deg."
            )

        simulated_spectrum_proton = PowerLaw.from_simulation(
            sim_info_proton, obs_time_irf
        )

        table_proton["weight"] = calculate_event_weights(
            true_energy=table_proton["true_energy"],
            target_spectrum=IRFDOC_PROTON_SPECTRUM,
            simulated_spectrum=simulated_spectrum_proton,
        )

        # Load the input electron MC file:
        logger.info(f"\nInput electron MC DL2 data file:\n{input_file_electron}")

        table_electron, pnt_electron, sim_info_electron = load_dl2_data_file(
            input_file_electron, quality_cuts, irf_type, dl2_weight
        )

        if np.any(pnt_electron != pnt_gamma):
            raise ValueError(
                f"Electron MC pointing direction {pnt_electron} deg "
                f"do not match with that of gamma MC {pnt_gamma} deg."
            )

        simulated_spectrum_electron = PowerLaw.from_simulation(
            sim_info_electron, obs_time_irf
        )

        table_electron["weight"] = calculate_event_weights(
            true_energy=table_electron["true_energy"],
            target_spectrum=IRFDOC_ELECTRON_SPECTRUM,
            simulated_spectrum=simulated_spectrum_electron,
        )

        # Combine the proton and electron tables:
        table_bkg = table.vstack([table_proton, table_electron])

    # Prepare for creating IRFs:
    logger.info("\nEnergy bins (log space, unit = TeV):")
    for key, value in config_irf["energy_bins"].items():
        logger.info(f"\t{key}: {value}")

    energy_bins = np.geomspace(**config_irf["energy_bins"]) * u.TeV

    logger.info("\nMigration bins (log space):")
    for key, value in config_irf["migration_bins"].items():
        logger.info(f"\t{key}: {value}")

    migration_bins = np.geomspace(**config_irf["migration_bins"])

    logger.info("\nFoV offset bins (linear space, unit = deg):")
    for key, value in config_irf["fov_offset_bins"].items():
        logger.info(f"\t{key}: {value}")

    fov_offset_bins = np.linspace(**config_irf["fov_offset_bins"]) * u.deg

    if not only_gamma_mc:
        logger.info("\nBackground FoV offset bins (linear space, unit = deg):")
        for key, value in config_irf["bkg_fov_offset_bins"].items():
            logger.info(f"\t{key}: {value}")

        bkg_fov_offset_bins = np.linspace(**config_irf["bkg_fov_offset_bins"]) * u.deg

    extra_header = {
        "TELESCOP": "CTA-N",
        "INSTRUME": "LST-1_MAGIC",
        "FOVALIGN": "RADEC",
        "PNT_ZD": (pnt_gamma[0], "deg"),
        "PNT_AZ": (pnt_gamma[1], "deg"),
        "IRF_TYPE": irf_type,
    }

    if quality_cuts is not None:
        extra_header["QUAL_CUT"] = quality_cuts

    if dl2_weight is not None:
        extra_header["DL2_WEIG"] = dl2_weight

    hdus_irf = fits.HDUList([fits.PrimaryHDU()])

    # Apply the gammaness cut:
    gam_cut_type = config_irf["gammaness"]["cut_type"]

    if gam_cut_type == "global":
        logger.info("\nApplying the global gammaness cut:")

        global_gam_cut = config_irf["gammaness"]["global_cut_value"]
        logger.info(f"\tGlobal cut value: {global_gam_cut}")

        table_gamma = table_gamma[table_gamma["gammaness"] > global_gam_cut]

        if not only_gamma_mc:
            table_bkg = table_bkg[table_bkg["gammaness"] > global_gam_cut]

        gam_cut_config = f"gam_glob{global_gam_cut}"
        extra_header["GH_CUT"] = global_gam_cut

    elif gam_cut_type == "dynamic":
        logger.info("\nApplying the dynamic gammaness cuts:")

        gh_efficiency = config_irf["gammaness"]["efficiency"]
        gh_cut_min = config_irf["gammaness"]["min_cut"]
        gh_cut_max = config_irf["gammaness"]["max_cut"]

        table_gamma, table_bkg, cut_table_gh = apply_dynamic_gammaness_cut(
            table_gamma, table_bkg, energy_bins, gh_efficiency, gh_cut_min, gh_cut_max
        )

        logger.info(f"\nGammaness cut table:\n{cut_table_gh}")

        gam_cut_config = f"gam_dyn{gh_efficiency}"
        extra_header["GH_EFF"] = (gh_efficiency, "gh efficiency")
        extra_header["GH_MIN"] = gh_cut_min
        extra_header["GH_MAX"] = gh_cut_max

        logger.info("\nCreating a gammaness-cut HDU...")

        hdu_gh_cuts = create_gh_cuts_hdu(
            gh_cuts=cut_table_gh["cut"][:, np.newaxis],
            reco_energy_bins=energy_bins,
            fov_offset_bins=fov_offset_bins,
            extname="GH_CUTS",
            **extra_header,
        )

        hdus_irf.append(hdu_gh_cuts)

    else:
        raise KeyError(f'Unknown type of the gammaness cut "{gam_cut_type}".')

    # Apply the theta cut:
    theta_cut_type = config_irf["theta"]["cut_type"]

    if theta_cut_type == "global":
        logger.info("\nApplying the global theta cut:")

        global_theta_cut = u.Quantity(config_irf["theta"]["global_cut_value"], u.deg)
        logger.info(f"\tGlobal cut value: {global_theta_cut}")

        table_gamma = table_gamma[table_gamma["theta"] < global_theta_cut]

        theta_cut_config = f"theta_glob{global_theta_cut.value}"
        extra_header["RAD_MAX"] = (global_theta_cut.value, "deg")

    elif theta_cut_type == "dynamic":
        logger.info("\nApplying the dynamic theta cuts:")

        theta_efficiency = config_irf["theta"]["efficiency"]
        theta_cut_min = u.Quantity(config_irf["theta"]["min_cut"], u.deg)
        theta_cut_max = u.Quantity(config_irf["theta"]["max_cut"], u.deg)

        table_gamma, cut_table_theta = apply_dynamic_theta_cut(
            table_gamma, energy_bins, theta_efficiency, theta_cut_min, theta_cut_max
        )

        logger.info(f"\nTheta cut table:\n{cut_table_theta}")

        theta_cut_config = f"theta_dyn{theta_efficiency}"
        extra_header["TH_EFF"] = (theta_efficiency, "gamma efficiency")
        extra_header["TH_MIN"] = (theta_cut_min.value, "deg")
        extra_header["TH_MAX"] = (theta_cut_max.value, "deg")

        logger.info("\nCreating a rad-max HDU...")

        hdu_rad_max = create_rad_max_hdu(
            rad_max=cut_table_theta["cut"][:, np.newaxis],
            reco_energy_bins=energy_bins,
            fov_offset_bins=fov_offset_bins,
            point_like=True,
            extname="RAD_MAX",
            **extra_header,
        )

        hdus_irf.append(hdu_rad_max)

    else:
        raise KeyError(f'Unknown type of the theta cut "{theta_cut_type}".')

    # Create an effective area HDU:
    logger.info("\nCreating an effective area HDU...")

    with np.errstate(invalid="ignore", divide="ignore"):

        aeff = effective_area_per_energy(
            selected_events=table_gamma,
            simulation_info=sim_info_gamma,
            true_energy_bins=energy_bins,
        )

        hdu_aeff = create_aeff2d_hdu(
            effective_area=aeff[:, np.newaxis],
            true_energy_bins=energy_bins,
            fov_offset_bins=fov_offset_bins,
            point_like=True,
            extname="EFFECTIVE AREA",
            **extra_header,
        )

    hdus_irf.append(hdu_aeff)

    # Create an energy dispersion HDU:
    logger.info("Creating an energy dispersion HDU...")

    edisp = energy_dispersion(
        selected_events=table_gamma,
        true_energy_bins=energy_bins,
        fov_offset_bins=fov_offset_bins,
        migration_bins=migration_bins,
    )

    hdu_edisp = create_energy_dispersion_hdu(
        energy_dispersion=edisp,
        true_energy_bins=energy_bins,
        migration_bins=migration_bins,
        fov_offset_bins=fov_offset_bins,
        point_like=True,
        extname="ENERGY DISPERSION",
        **extra_header,
    )

    hdus_irf.append(hdu_edisp)

    # Create a background HDU:
    if not only_gamma_mc:
        logger.info("Creating a background HDU...")

        bkg = background_2d(
            events=table_bkg,
            reco_energy_bins=energy_bins,
            fov_offset_bins=bkg_fov_offset_bins,
            t_obs=obs_time_irf,
        )

        hdu_bkg = create_background_2d_hdu(
            background_2d=bkg.T,
            reco_energy_bins=energy_bins,
            fov_offset_bins=bkg_fov_offset_bins,
            extname="BACKGROUND",
            **extra_header,
        )

        hdus_irf.append(hdu_bkg)

    # Save the data in an output file:
    Path(output_dir).mkdir(exist_ok=True, parents=True)

    output_file = (
        f"{output_dir}/irf_zd_{pnt_gamma[0]}deg_az_{pnt_gamma[1]}deg"
        f"_{irf_type}_{gam_cut_config}_{theta_cut_config}.fits.gz"
    )

    hdus_irf.writeto(output_file, overwrite=True)
    logger.info(f"\nOutput file:\n{output_file}")


def main():

    start_time = time.time()

    parser = argparse.ArgumentParser()

    parser.add_argument(
        "--input-file-gamma",
        "-g",
        dest="input_file_gamma",
        type=str,
        required=True,
        help="Path to an input gamma MC DL2 data file.",
    )

    parser.add_argument(
        "--input-file-proton",
        "-p",
        dest="input_file_proton",
        type=str,
        default=None,
        help="Path to an input proton MC DL2 data file.",
    )

    parser.add_argument(
        "--input-file-electron",
        "-e",
        dest="input_file_electron",
        type=str,
        default=None,
        help="Path to an input electron MC DL2 data file.",
    )

    parser.add_argument(
        "--output-dir",
        "-o",
        dest="output_dir",
        type=str,
        default="./data",
        help="Path to a directory where to save an output IRF file.",
    )

    parser.add_argument(
        "--config-file",
        "-c",
        dest="config_file",
        type=str,
        default="./config.yaml",
        help="Path to a yaml configuration file.",
    )

    args = parser.parse_args()

    with open(args.config_file, "rb") as f:
        config = yaml.safe_load(f)

    # Create the IRFs:
    create_irf(
        args.input_file_gamma,
        args.input_file_proton,
        args.input_file_electron,
        args.output_dir,
        config,
    )

    logger.info("\nDone.")

    process_time = time.time() - start_time
    logger.info(f"\nProcess time: {process_time:.0f} [sec]\n")


if __name__ == "__main__":
    main()<|MERGE_RESOLUTION|>--- conflicted
+++ resolved
@@ -27,13 +27,7 @@
 from astropy import units as u
 from astropy.io import fits
 from astropy.table import QTable, table
-<<<<<<< HEAD
-from astropy.time import Time
-from magicctapipe import __version__
 from magicctapipe.utils import get_dl2_mean, get_stereo_events
-=======
-from magicctapipe.utils import check_tel_combination, get_dl2_mean
->>>>>>> 34dd298f
 from pyirf.cuts import calculate_percentile_cut, evaluate_binned_cut
 from pyirf.io.gadf import (
     create_aeff2d_hdu,
