--- conflicted
+++ resolved
@@ -30,12 +30,9 @@
 from astropy.io import fits
 from astropy.table import QTable
 from astropy.time import Time
-from magicctapipe.utils import check_tel_combination, create_gh_cuts_hdu, get_dl2_mean
 from pyirf.binning import join_bin_lo_hi
 from pyirf.cuts import evaluate_binned_cut
-<<<<<<< HEAD
-from magicctapipe.utils import get_dl2_mean, get_stereo_events
-=======
+from magicctapipe.utils import get_dl2_mean, get_stereo_events, create_gh_cuts_hdu
 from pyirf.interpolation import (
     interpolate_effective_area_per_energy_and_fov,
     interpolate_energy_dispersion,
@@ -47,7 +44,6 @@
     create_rad_max_hdu,
 )
 from scipy.interpolate import griddata
->>>>>>> 34dd298f
 
 logger = logging.getLogger(__name__)
 logger.addHandler(logging.StreamHandler())
@@ -286,20 +282,7 @@
     df_events.set_index(["obs_id", "event_id", "tel_id"], inplace=True)
     df_events.sort_index(inplace=True)
 
-<<<<<<< HEAD
     df_events = get_stereo_events(df_events, quality_cuts)
-=======
-    # Apply the quality cuts:
-    if quality_cuts is not None:
-        logger.info("\nApplying the quality cuts...")
-
-        df_events.query(quality_cuts, inplace=True)
-        df_events["multiplicity"] = df_events.groupby(["obs_id", "event_id"]).size()
-        df_events.query("multiplicity > 1", inplace=True)
-
-    combo_types = check_tel_combination(df_events)
-    df_events.update(combo_types)
->>>>>>> 34dd298f
 
     # Select the events of the specified IRF type:
     logger.info(f'\nExtracting the events of the "{irf_type}" type...')
