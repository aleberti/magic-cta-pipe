--- conflicted
+++ resolved
@@ -128,7 +128,7 @@
 
     hdus = fits.HDUList([fits.PrimaryHDU()])
 
-    # Interpolate the effective area and create the HDU
+    # Interpolate the effective area
     logger.info("\nInterpolating the effective area...")
 
     aeff_interp = interpolate_effective_area_per_energy_and_fov(
@@ -149,12 +149,8 @@
 
     hdus.append(aeff_hdu)
 
-<<<<<<< HEAD
-    # Interpolate the energy dispersion and create the HDU
-=======
     # Interpolate the energy dispersion with a custom way, since there
     # is a bug in the function of pyirf v0.6.0 about the renormalization
->>>>>>> 2a7c8293
     logger.info("Interpolating the energy dispersion...")
 
     edisp_interp = griddata(
@@ -164,9 +160,6 @@
         method=interpolation_method,
     )
 
-<<<<<<< HEAD
-    edisp_hdu = create_energy_dispersion_hdu(
-=======
     norm = np.sum(edisp_interp, axis=2, keepdims=True)  # Along the migration axis
     mask_zeros = norm != 0
 
@@ -174,8 +167,7 @@
         edisp_interp, norm, out=np.zeros_like(edisp_interp), where=mask_zeros
     )
 
-    hdu_edisp = create_energy_dispersion_hdu(
->>>>>>> 2a7c8293
+    edisp_hdu = create_energy_dispersion_hdu(
         energy_dispersion=edisp_interp[0],
         true_energy_bins=irf_data["energy_bins"],
         migration_bins=irf_data["migration_bins"],
@@ -203,7 +195,7 @@
 
         hdus.append(bkg_hdu)
 
-    # Interpolate the gammaness cuts and create the HDU if they exist
+    # Interpolate the dynamic gammaness cuts if they exist
     if len(irf_data["gh_cuts"]) > 0:
         logger.info("Interpolating the dynamic gammaness cuts...")
 
@@ -223,7 +215,7 @@
 
         hdus.append(gh_cuts_hdu)
 
-    # Interpolate the theta cuts and create the HDU if they exist
+    # Interpolate the dynamic theta cuts if they exist
     if len(irf_data["rad_max"]) > 0:
         logger.info("Interpolating the dynamic theta cuts...")
 
