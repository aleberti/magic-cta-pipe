--- conflicted
+++ resolved
@@ -1,4 +1,3 @@
-<<<<<<< HEAD
 from .lst1_magic_dl1_to_dl2 import dl1_to_dl2
 from .lst1_magic_event_coincidence import event_coincidence
 from .lst1_magic_mc_dl0_to_dl1 import mc_dl0_to_dl1
@@ -9,6 +8,7 @@
     train_classifier_rfs
 )
 from .magic_data_cal_to_dl1 import magic_cal_to_dl1
+from .merge_hdf_files import merge_hdf_files
 
 __all__ = [
     "dl1_to_dl2",
@@ -19,13 +19,5 @@
     "train_direction_rfs",
     "train_classifier_rfs",
     "magic_cal_to_dl1",
-]
-=======
-from .lst1_magic_dl1_to_dl2 import *
-from .lst1_magic_event_coincidence import *
-from .lst1_magic_mc_dl0_to_dl1 import *
-from .lst1_magic_stereo_reco import *
-from .lst1_magic_train_rfs import *
-from .magic_data_cal_to_dl1 import *
-from .merge_hdf_files import  *
->>>>>>> 6cd3b168
+    "merge_hdf_files",
+]