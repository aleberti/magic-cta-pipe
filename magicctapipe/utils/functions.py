#!/usr/bin/env python
# coding: utf-8

import numpy as np
import pandas as pd
from astropy import units as u
from astropy.coordinates import (
    AltAz,
    Angle,
    EarthLocation,
    SkyCoord,
    SkyOffsetFrame,
    angular_separation,
)
from ctapipe.coordinates import TelescopeFrame

__all__ = [
    "calculate_disp",
    "calculate_impact",
    "calculate_mean_direction",
    "calculate_off_coordinates",
    "transform_altaz_to_radec",
]

# The geographic coordinate of ORM
LON_ORM = -17.89064 * u.deg
LAT_ORM = 28.76177 * u.deg
HEIGHT_ORM = 2199.835 * u.m


@u.quantity_input
def calculate_disp(
    pointing_alt: u.rad,
    pointing_az: u.rad,
    shower_alt: u.deg,
    shower_az: u.deg,
    cog_x: u.m,
    cog_y: u.m,
    camera_frame,
):
    """
    Calculates the DISP parameter, i.e., the angular distance between an
    event arrival direction and the center of gravity (CoG) of the
    shower image.

    Parameters
    ----------
    pointing_alt: astropy.units.quantity.Quantity
        Altitude of the telescope pointing direction
    pointing_az: astropy.units.quantity.Quantity
        Azimuth of the telescope pointing direction
    shower_alt: astropy.units.quantity.Quantity
        Altitude of the event arrival direction
    shower_az: astropy.units.quantity.Quantity
        Azimuth of the event arrival direction
    cog_x: astropy.units.quantity.Quantity
        Image CoG along the X coordinate of the camera geometry
    cog_y: astropy.units.quantity.Quantity
        Image CoG along the Y coordinate of the camera geometry
    camera_frame: ctapipe.coordinates.camera_frame.CameraFrame
        Camera frame of the telescope

    Returns
    -------
    disp: astropy.units.quantity.Quantity
        DISP parameter
    """

    # Transform the image CoG position to the Alt/Az direction
    tel_pointing = AltAz(alt=pointing_alt, az=pointing_az)
    tel_frame = TelescopeFrame(telescope_pointing=tel_pointing)

    cog_coord = SkyCoord(cog_x, cog_y, frame=camera_frame)
    cog_coord = cog_coord.transform_to(tel_frame).altaz

    # Calculate the DISP parameter
    disp = angular_separation(
        lon1=cog_coord.az, lat1=cog_coord.alt, lon2=shower_az, lat2=shower_alt
    )

    return disp


@u.quantity_input
def calculate_impact(
    shower_alt: u.deg,
    shower_az: u.deg,
    core_x: u.m,
    core_y: u.m,
    tel_pos_x: u.m,
    tel_pos_y: u.m,
    tel_pos_z: u.m,
):
    """
    Calculates the impact parameter, i.e., the closest distance between
    a shower axis and a telescope position.

    It uses equations derived from a hand calculation, but it is
    confirmed that the result is consistent with what is done in MARS.

    In ctapipe v0.16.0 a function to calculate the impact parameter is
    implemented, so we may replace it to the official one in future.

    Parameters
    ----------
    shower_alt: astropy.units.quantity.Quantity
        Altitude of the event arrival direction
    shower_az: astropy.units.quantity.Quantity
        Azimuth of the event arrival direction
    core_x: astropy.units.quantity.Quantity
        Core position along the geographic north
    core_y: astropy.units.quantity.Quantity
        Core position along the geographic west
    tel_pos_x: astropy.units.quantity.Quantity
        Telescope position along the geographic north
    tel_pos_y: astropy.units.quantity.Quantity
        Telescope position along the geographic west
    tel_pos_z: astropy.units.quantity.Quantity
        Telescope height from the reference altitude

    Returns
    -------
    impact: astropy.units.quantity.Quantity
        Impact parameter
    """

    diff_x = tel_pos_x - core_x
    diff_y = tel_pos_y - core_y

    param = (
        diff_x * np.cos(shower_alt) * np.cos(shower_az)
        - diff_y * np.cos(shower_alt) * np.sin(shower_az)
        + tel_pos_z * np.sin(shower_alt)
    )

    impact = np.sqrt(
        (param * np.cos(shower_alt) * np.cos(shower_az) - diff_x) ** 2
        + (param * np.cos(shower_alt) * np.sin(shower_az) + diff_y) ** 2
        + (param * np.sin(shower_alt) - tel_pos_z) ** 2
    )

    return impact


def calculate_mean_direction(lon, lat, unit, weights=None):
    """
    Calculates the mean direction per shower event.

    Please note that the input data is supposed to be the pandas Series
    with the index (obs_id, event_id) to group telescope-wise events.

    Parameters
    ----------
    lon: pandas.core.series.Series
        Longitude in a spherical coordinate
    lat: pandas.core.series.Series
        Latitude in a spherical coordinate
    unit: str
        Unit of the input (and output) angles -
        "deg", "degree", "rad" or "radian" are allowed
    weights: pandas.core.series.Series
        Weights for the input directions

    Returns
    -------
    lon_mean: pandas.core.series.Series
        Longitude of the mean direction
    lat_mean: pandas.core.series.Series
        Latitude of the mean direction
    """

    if unit in ["deg", "degree"]:
        lon = np.deg2rad(lon)
        lat = np.deg2rad(lat)

    # Transform the input directions to the cartesian coordinate and
    # then calculate the mean position for each axis
    x_coords = np.cos(lat) * np.cos(lon)
    y_coords = np.cos(lat) * np.sin(lon)
    z_coords = np.sin(lat)

    if weights is None:
        x_coord_mean = x_coords.groupby(["obs_id", "event_id"]).mean()
        y_coord_mean = y_coords.groupby(["obs_id", "event_id"]).mean()
        z_coord_mean = z_coords.groupby(["obs_id", "event_id"]).mean()

    else:
        df_cartesian = pd.DataFrame(
            data={
                "weight": weights,
                "weighted_x_coord": x_coords * weights,
                "weighted_y_coord": y_coords * weights,
                "weighted_z_coord": z_coords * weights,
            }
        )

        group_sum = df_cartesian.groupby(["obs_id", "event_id"]).sum()

        x_coord_mean = group_sum["weighted_x_coord"] / group_sum["weight"]
        y_coord_mean = group_sum["weighted_y_coord"] / group_sum["weight"]
        z_coord_mean = group_sum["weighted_z_coord"] / group_sum["weight"]

    coord_mean = SkyCoord(
        x=x_coord_mean.to_numpy(),
        y=y_coord_mean.to_numpy(),
        z=z_coord_mean.to_numpy(),
        representation_type="cartesian",
    )

    # Transform the cartesian to the spherical coordinate
    coord_mean = coord_mean.spherical

    lon_mean = pd.Series(data=coord_mean.lon.to_value(unit), index=x_coord_mean.index)
    lat_mean = pd.Series(data=coord_mean.lat.to_value(unit), index=x_coord_mean.index)

    return lon_mean, lat_mean


@u.quantity_input
def calculate_off_coordinates(
    pointing_ra: u.deg,
    pointing_dec: u.deg,
    on_coord_ra: u.deg,
    on_coord_dec: u.deg,
    n_off_regions,
):
    """
    Calculates the coordinates of the centers of OFF regions to estimate
    the backgrounds for wobble observation data.

    It calculates the wobble rotation angle with equations derived from
    a hand calculation.

    Parameters
    ----------
    pointing_ra: astropy.units.quantity.Quantity
        Right ascension of the telescope pointing direction
    pointing_dec: astropy.units.quantity.Quantity
        Declination of the telescope pointing direction
    on_coord_ra: astropy.units.quantity.Quantity
        Right ascension of the center of the ON region
    on_coord_dec: astropy.units.quantity.Quantity
        Declination of the center of the ON region
    n_off_regions: int
        Number of OFF regions to be extracted

    Returns
    -------
    off_coords: dict
        Coordinates of the centers of the OFF regions
    """

    wobble_coord = SkyCoord(pointing_ra, pointing_dec, frame="icrs")

    # Calculate the wobble offset
    wobble_offset = angular_separation(
        lon1=pointing_ra, lat1=pointing_dec, lon2=on_coord_ra, lat2=on_coord_dec
    )

    # Calculate the wobble rotation angle
    ra_diff = pointing_ra - on_coord_ra

    numerator = np.sin(pointing_dec) * np.cos(on_coord_dec)
    numerator -= np.cos(pointing_dec) * np.sin(on_coord_dec) * np.cos(ra_diff)
    denominator = np.cos(pointing_dec) * np.sin(ra_diff)

    wobble_rotation = np.arctan2(numerator, denominator)
    wobble_rotation = Angle(wobble_rotation).wrap_at(360 * u.deg)

    # Calculate the OFF coordinates
    rotation_step = 360 / (n_off_regions + 1)
    rotations_off = np.arange(0, 359, rotation_step) * u.deg

    # Remove the angle 180 degree with which the OFF region is created
    # at the same coordinate as the ON region
    rotations_off = rotations_off[rotations_off.to_value(u.deg) != 180]
    rotations_off += wobble_rotation

    off_coords = {}

    for i_off, rotation in enumerate(rotations_off, start=1):

        skyoffset_frame = SkyOffsetFrame(origin=wobble_coord, rotation=-rotation)

        off_coord = SkyCoord(wobble_offset, u.Quantity(0, u.deg), frame=skyoffset_frame)
        off_coord = off_coord.transform_to("icrs")

        off_coords[i_off] = off_coord

    return off_coords


@u.quantity_input
def transform_altaz_to_radec(alt: u.deg, az: u.deg, obs_time):
    """
    Transforms the Alt/Az direction measured from ORM to the RA/Dec
    coordinate.

    Parameters
    ----------
    alt: astropy.units.quantity.Quantity
        Altitude measured from ORM
    az: astropy.units.quantity.Quantity
        Azimuth measured from ORM
    obs_time: astropy.time.core.Time
        Time when the direction was measured

    Returns
    -------
    ra: astropy.coordinates.angles.Longitude
        Right ascension of the input direction
    dec: astropy.coordinates.angles.Latitude
        Declination of the input direction
    """

    location = EarthLocation.from_geodetic(lon=LON_ORM, lat=LAT_ORM, height=HEIGHT_ORM)
    horizon_frames = AltAz(location=location, obstime=obs_time)

    event_coord = SkyCoord(alt=alt, az=az, frame=horizon_frames)
    event_coord = event_coord.transform_to("icrs")

    ra = event_coord.ra
    dec = event_coord.dec

<<<<<<< HEAD
    return ra, dec


def check_tel_combination(event_data):
    """
    Checks the telescope combination types of input events
    and returns a pandas data frame of the types.

    Parameters
    ----------
    event_data: pandas.core.frame.DataFrame
        Pandas data frame of shower events

    Returns
    -------
    combo_type: pandas.core.frame.DataFrame
        Pandas data frame of the telescope combination types
    """

    tel_combinations = {
        "m1_m2": [2, 3],  # combo_type = 0
        "lst1_m1": [1, 2],  # combo_type = 1
        "lst1_m2": [1, 3],  # combo_type = 2
        "lst1_m1_m2": [1, 2, 3],  # combo_type = 3
    }

    combo_types = pd.DataFrame()

    n_events_total = len(event_data.groupby(["obs_id", "event_id"]).size())
    logger.info(f"\nIn total {n_events_total} stereo events are found:")

    for combo_type, (tel_combo, tel_ids) in enumerate(tel_combinations.items()):

        df_events = event_data.query(
            f"(tel_id == {tel_ids}) & (multiplicity == {len(tel_ids)})"
        )

        group_size = df_events.groupby(["obs_id", "event_id"]).size()
        group_size = group_size[group_size == len(tel_ids)]

        n_events = len(group_size)
        ratio = n_events / n_events_total

        logger.info(
            f"\t{tel_combo} (type {combo_type}): "
            f"{n_events:.0f} events ({ratio * 100:.1f}%)"
        )

        df_combo_type = pd.DataFrame({"combo_type": combo_type}, index=group_size.index)
        combo_types = combo_types.append(df_combo_type)

    combo_types.sort_index(inplace=True)

    return combo_types


def save_pandas_to_table(event_data, output_file, group_name, table_name, mode="w"):
    """
    Saves a pandas data frame in a table.

    Parameters
    ----------
    event_data: pandas.core.frame.DataFrame
        Pandas data frame containing shower events
    output_file: str
        Path to an output HDF file
    group_name: str
        Group name of the output table
    table_name: str
        Name of the output table
    mode: str
        Mode of opening a table, 'w' for overwriting and 'a' for appending
    """

    with tables.open_file(output_file, mode=mode) as f_out:

        values = [tuple(array) for array in event_data.to_numpy()]
        dtypes = np.dtype([(name, dtype) for name, dtype in zip(event_data.dtypes.index, event_data.dtypes)])

        event_table = np.array(values, dtype=dtypes)
        f_out.create_table(group_name, table_name, createparents=True, obj=event_table)


def get_dl2_mean(event_data, weight=None):
    """
    Calculates the mean of the tel-wise DL2 parameters.

    Parameters
    ----------
    event_data: pandas.core.frame.DataFrame
        Pandas data frame of the DL2 parameters
    weight: str
        Type of the weight for the tel-wise parameters

    Returns
    -------
    dl2_mean: pandas.core.frame.DataFrame
        Pandas data frame of the mean of the DL2 parameters
    """

    is_simulation = "true_energy" in event_data.columns

    if weight is None:
        index = event_data.index
        gammaness_weights = pd.Series(np.repeat(1, len(event_data)), index=index)
        energy_weights = pd.Series(np.repeat(1, len(event_data)), index=index)
        direction_weights = pd.Series(np.repeat(1, len(event_data)), index=index)

    elif weight == "var":
        gammaness_weights = 1 / event_data["gammaness_var"]
        energy_weights = 1 / event_data["reco_energy_var"]
        direction_weights = 1 / event_data["reco_disp_var"]

    elif weight == "intensity":
        gammaness_weights = event_data["intensity"]
        energy_weights = event_data["intensity"]
        direction_weights = event_data["intensity"]

    else:
        RuntimeError(f'Unknown weight type "{weight}".')

    # Compute the mean of the gammaness:
    weighted_gammaness = event_data["gammaness"] * gammaness_weights

    gammaness_weights_sum = gammaness_weights.groupby(["obs_id", "event_id"]).sum()
    weighted_gammaness_sum = weighted_gammaness.groupby(["obs_id", "event_id"]).sum()

    gammaness_mean = weighted_gammaness_sum / gammaness_weights_sum

    # Compute the mean of the reconstructed energies:
    weighted_energy = np.log10(event_data["reco_energy"]) * energy_weights

    energy_weights_sum = energy_weights.groupby(["obs_id", "event_id"]).sum()
    weighted_energy_sum = weighted_energy.groupby(["obs_id", "event_id"]).sum()

    reco_energy_mean = 10 ** (weighted_energy_sum / energy_weights_sum)

    # Compute the mean of the reconstructed arrival directions:
    reco_az_mean, reco_alt_mean = calculate_mean_direction(
        lon=np.deg2rad(event_data["reco_az"]),
        lat=np.deg2rad(event_data["reco_alt"]),
        weights=direction_weights,
    )

    # Compute the mean of the telescope pointing directions:
    pointing_az_mean, pointing_alt_mean = calculate_mean_direction(
        lon=event_data["pointing_az"], lat=event_data["pointing_alt"]
    )

    # Create a mean data frame:
    group_mean = event_data.groupby(["obs_id", "event_id"]).mean()

    dl2_mean = pd.DataFrame(
        data={
            "combo_type": group_mean["combo_type"].to_numpy(),
            "multiplicity": group_mean["multiplicity"].to_numpy(),
            "gammaness": gammaness_mean.to_numpy(),
            "reco_energy": reco_energy_mean.to_numpy(),
            "reco_alt": reco_alt_mean.to(u.deg).value,
            "reco_az": reco_az_mean.to(u.deg).value,
            "pointing_alt": pointing_alt_mean.to(u.rad).value,
            "pointing_az": pointing_az_mean.to(u.rad).value,
        },
        index=group_mean.index,
    )

    if is_simulation:
        # Add the MC parameters:
        mc_params = group_mean[["true_energy", "true_alt", "true_az"]]
        dl2_mean = dl2_mean.join(mc_params)

    else:
        # Convert the mean Alt/Az to the RA/Dec coordinate:
        timestamps = Time(
            group_mean["timestamp"].to_numpy(), format="unix", scale="utc"
        )

        reco_ra_mean, reco_dec_mean = transform_altaz_to_radec(
            alt=reco_alt_mean, az=reco_az_mean, timestamp=timestamps
        )

        pointing_ra_mean, pointing_dec_mean = transform_altaz_to_radec(
            alt=pointing_alt_mean, az=pointing_az_mean, timestamp=timestamps
        )

        # Add the additional parameters:
        radec_time = pd.DataFrame(
            data={
                "reco_ra": reco_ra_mean.to(u.deg).value,
                "reco_dec": reco_dec_mean.to(u.deg).value,
                "pointing_ra": pointing_ra_mean.to(u.deg).value,
                "pointing_dec": pointing_dec_mean.to(u.deg).value,
                "timestamp": group_mean["timestamp"].to_numpy(),
            },
            index=group_mean.index,
        )

        dl2_mean = dl2_mean.join(radec_time)

    return dl2_mean


def create_gh_cuts_hdu(
    gh_cuts, reco_energy_bins, fov_offset_bins, extname, **header_cards
):
    """
    Creates a fits binary table HDU for gammaness cuts.

    Parameters
    ----------
    gh_cuts:
        Array of the gamma/hadron cut.
        Must have shape (n_reco_energy_bins, n_fov_offset_bins)
    reco_energy_bins:
        Bin edges in the reconstructed energy
    fov_offset_bins:
        Bin edges in the field of view offset.
        For Point-Like IRFs, only giving a single bin is appropriate
    extname: str
        Name for the output BinTableHDU
    **header_cards
        Additional metadata to add to the header
    Returns
    -------
    hdu_gh_cuts: astropy.io.fits.hdu.table.BinTableHDU
        Gamma/hadron cuts HDU
    """

    energy_lo, energy_hi = split_bin_lo_hi(reco_energy_bins[np.newaxis, :].to(u.TeV))
    theta_lo, theta_hi = split_bin_lo_hi(fov_offset_bins[np.newaxis, :].to(u.deg))

    gh_cuts_table = QTable()
    gh_cuts_table["ENERG_LO"] = energy_lo
    gh_cuts_table["ENERG_HI"] = energy_hi
    gh_cuts_table["THETA_LO"] = theta_lo
    gh_cuts_table["THETA_HI"] = theta_hi
    gh_cuts_table["GH_CUTS"] = gh_cuts.T[np.newaxis, :]

    header = fits.Header()
    header["CREATOR"] = f"magicctapipe v{__version__}"
    header["HDUCLAS1"] = "RESPONSE"
    header["HDUCLAS2"] = "GH_CUTS"
    header["HDUCLAS3"] = "POINT-LIKE"
    header["HDUCLAS4"] = "GH_CUTS_2D"
    header["DATE"] = Time.now().utc.iso

    for key, value in header_cards.items():
        header[key] = value

    hdu_gh_cuts = fits.BinTableHDU(gh_cuts_table, header=header, name=extname)

    return hdu_gh_cuts
=======
    return ra, dec
>>>>>>> 4d8c83d3
<|MERGE_RESOLUTION|>--- conflicted
+++ resolved
@@ -322,259 +322,4 @@
     ra = event_coord.ra
     dec = event_coord.dec
 
-<<<<<<< HEAD
-    return ra, dec
-
-
-def check_tel_combination(event_data):
-    """
-    Checks the telescope combination types of input events
-    and returns a pandas data frame of the types.
-
-    Parameters
-    ----------
-    event_data: pandas.core.frame.DataFrame
-        Pandas data frame of shower events
-
-    Returns
-    -------
-    combo_type: pandas.core.frame.DataFrame
-        Pandas data frame of the telescope combination types
-    """
-
-    tel_combinations = {
-        "m1_m2": [2, 3],  # combo_type = 0
-        "lst1_m1": [1, 2],  # combo_type = 1
-        "lst1_m2": [1, 3],  # combo_type = 2
-        "lst1_m1_m2": [1, 2, 3],  # combo_type = 3
-    }
-
-    combo_types = pd.DataFrame()
-
-    n_events_total = len(event_data.groupby(["obs_id", "event_id"]).size())
-    logger.info(f"\nIn total {n_events_total} stereo events are found:")
-
-    for combo_type, (tel_combo, tel_ids) in enumerate(tel_combinations.items()):
-
-        df_events = event_data.query(
-            f"(tel_id == {tel_ids}) & (multiplicity == {len(tel_ids)})"
-        )
-
-        group_size = df_events.groupby(["obs_id", "event_id"]).size()
-        group_size = group_size[group_size == len(tel_ids)]
-
-        n_events = len(group_size)
-        ratio = n_events / n_events_total
-
-        logger.info(
-            f"\t{tel_combo} (type {combo_type}): "
-            f"{n_events:.0f} events ({ratio * 100:.1f}%)"
-        )
-
-        df_combo_type = pd.DataFrame({"combo_type": combo_type}, index=group_size.index)
-        combo_types = combo_types.append(df_combo_type)
-
-    combo_types.sort_index(inplace=True)
-
-    return combo_types
-
-
-def save_pandas_to_table(event_data, output_file, group_name, table_name, mode="w"):
-    """
-    Saves a pandas data frame in a table.
-
-    Parameters
-    ----------
-    event_data: pandas.core.frame.DataFrame
-        Pandas data frame containing shower events
-    output_file: str
-        Path to an output HDF file
-    group_name: str
-        Group name of the output table
-    table_name: str
-        Name of the output table
-    mode: str
-        Mode of opening a table, 'w' for overwriting and 'a' for appending
-    """
-
-    with tables.open_file(output_file, mode=mode) as f_out:
-
-        values = [tuple(array) for array in event_data.to_numpy()]
-        dtypes = np.dtype([(name, dtype) for name, dtype in zip(event_data.dtypes.index, event_data.dtypes)])
-
-        event_table = np.array(values, dtype=dtypes)
-        f_out.create_table(group_name, table_name, createparents=True, obj=event_table)
-
-
-def get_dl2_mean(event_data, weight=None):
-    """
-    Calculates the mean of the tel-wise DL2 parameters.
-
-    Parameters
-    ----------
-    event_data: pandas.core.frame.DataFrame
-        Pandas data frame of the DL2 parameters
-    weight: str
-        Type of the weight for the tel-wise parameters
-
-    Returns
-    -------
-    dl2_mean: pandas.core.frame.DataFrame
-        Pandas data frame of the mean of the DL2 parameters
-    """
-
-    is_simulation = "true_energy" in event_data.columns
-
-    if weight is None:
-        index = event_data.index
-        gammaness_weights = pd.Series(np.repeat(1, len(event_data)), index=index)
-        energy_weights = pd.Series(np.repeat(1, len(event_data)), index=index)
-        direction_weights = pd.Series(np.repeat(1, len(event_data)), index=index)
-
-    elif weight == "var":
-        gammaness_weights = 1 / event_data["gammaness_var"]
-        energy_weights = 1 / event_data["reco_energy_var"]
-        direction_weights = 1 / event_data["reco_disp_var"]
-
-    elif weight == "intensity":
-        gammaness_weights = event_data["intensity"]
-        energy_weights = event_data["intensity"]
-        direction_weights = event_data["intensity"]
-
-    else:
-        RuntimeError(f'Unknown weight type "{weight}".')
-
-    # Compute the mean of the gammaness:
-    weighted_gammaness = event_data["gammaness"] * gammaness_weights
-
-    gammaness_weights_sum = gammaness_weights.groupby(["obs_id", "event_id"]).sum()
-    weighted_gammaness_sum = weighted_gammaness.groupby(["obs_id", "event_id"]).sum()
-
-    gammaness_mean = weighted_gammaness_sum / gammaness_weights_sum
-
-    # Compute the mean of the reconstructed energies:
-    weighted_energy = np.log10(event_data["reco_energy"]) * energy_weights
-
-    energy_weights_sum = energy_weights.groupby(["obs_id", "event_id"]).sum()
-    weighted_energy_sum = weighted_energy.groupby(["obs_id", "event_id"]).sum()
-
-    reco_energy_mean = 10 ** (weighted_energy_sum / energy_weights_sum)
-
-    # Compute the mean of the reconstructed arrival directions:
-    reco_az_mean, reco_alt_mean = calculate_mean_direction(
-        lon=np.deg2rad(event_data["reco_az"]),
-        lat=np.deg2rad(event_data["reco_alt"]),
-        weights=direction_weights,
-    )
-
-    # Compute the mean of the telescope pointing directions:
-    pointing_az_mean, pointing_alt_mean = calculate_mean_direction(
-        lon=event_data["pointing_az"], lat=event_data["pointing_alt"]
-    )
-
-    # Create a mean data frame:
-    group_mean = event_data.groupby(["obs_id", "event_id"]).mean()
-
-    dl2_mean = pd.DataFrame(
-        data={
-            "combo_type": group_mean["combo_type"].to_numpy(),
-            "multiplicity": group_mean["multiplicity"].to_numpy(),
-            "gammaness": gammaness_mean.to_numpy(),
-            "reco_energy": reco_energy_mean.to_numpy(),
-            "reco_alt": reco_alt_mean.to(u.deg).value,
-            "reco_az": reco_az_mean.to(u.deg).value,
-            "pointing_alt": pointing_alt_mean.to(u.rad).value,
-            "pointing_az": pointing_az_mean.to(u.rad).value,
-        },
-        index=group_mean.index,
-    )
-
-    if is_simulation:
-        # Add the MC parameters:
-        mc_params = group_mean[["true_energy", "true_alt", "true_az"]]
-        dl2_mean = dl2_mean.join(mc_params)
-
-    else:
-        # Convert the mean Alt/Az to the RA/Dec coordinate:
-        timestamps = Time(
-            group_mean["timestamp"].to_numpy(), format="unix", scale="utc"
-        )
-
-        reco_ra_mean, reco_dec_mean = transform_altaz_to_radec(
-            alt=reco_alt_mean, az=reco_az_mean, timestamp=timestamps
-        )
-
-        pointing_ra_mean, pointing_dec_mean = transform_altaz_to_radec(
-            alt=pointing_alt_mean, az=pointing_az_mean, timestamp=timestamps
-        )
-
-        # Add the additional parameters:
-        radec_time = pd.DataFrame(
-            data={
-                "reco_ra": reco_ra_mean.to(u.deg).value,
-                "reco_dec": reco_dec_mean.to(u.deg).value,
-                "pointing_ra": pointing_ra_mean.to(u.deg).value,
-                "pointing_dec": pointing_dec_mean.to(u.deg).value,
-                "timestamp": group_mean["timestamp"].to_numpy(),
-            },
-            index=group_mean.index,
-        )
-
-        dl2_mean = dl2_mean.join(radec_time)
-
-    return dl2_mean
-
-
-def create_gh_cuts_hdu(
-    gh_cuts, reco_energy_bins, fov_offset_bins, extname, **header_cards
-):
-    """
-    Creates a fits binary table HDU for gammaness cuts.
-
-    Parameters
-    ----------
-    gh_cuts:
-        Array of the gamma/hadron cut.
-        Must have shape (n_reco_energy_bins, n_fov_offset_bins)
-    reco_energy_bins:
-        Bin edges in the reconstructed energy
-    fov_offset_bins:
-        Bin edges in the field of view offset.
-        For Point-Like IRFs, only giving a single bin is appropriate
-    extname: str
-        Name for the output BinTableHDU
-    **header_cards
-        Additional metadata to add to the header
-    Returns
-    -------
-    hdu_gh_cuts: astropy.io.fits.hdu.table.BinTableHDU
-        Gamma/hadron cuts HDU
-    """
-
-    energy_lo, energy_hi = split_bin_lo_hi(reco_energy_bins[np.newaxis, :].to(u.TeV))
-    theta_lo, theta_hi = split_bin_lo_hi(fov_offset_bins[np.newaxis, :].to(u.deg))
-
-    gh_cuts_table = QTable()
-    gh_cuts_table["ENERG_LO"] = energy_lo
-    gh_cuts_table["ENERG_HI"] = energy_hi
-    gh_cuts_table["THETA_LO"] = theta_lo
-    gh_cuts_table["THETA_HI"] = theta_hi
-    gh_cuts_table["GH_CUTS"] = gh_cuts.T[np.newaxis, :]
-
-    header = fits.Header()
-    header["CREATOR"] = f"magicctapipe v{__version__}"
-    header["HDUCLAS1"] = "RESPONSE"
-    header["HDUCLAS2"] = "GH_CUTS"
-    header["HDUCLAS3"] = "POINT-LIKE"
-    header["HDUCLAS4"] = "GH_CUTS_2D"
-    header["DATE"] = Time.now().utc.iso
-
-    for key, value in header_cards.items():
-        header[key] = value
-
-    hdu_gh_cuts = fits.BinTableHDU(gh_cuts_table, header=header, name=extname)
-
-    return hdu_gh_cuts
-=======
-    return ra, dec
->>>>>>> 4d8c83d3
+    return ra, dec